--- conflicted
+++ resolved
@@ -685,9 +685,227 @@
     },
     "query": "SELECT timestamp FROM miniblocks WHERE number = $1"
   },
-<<<<<<< HEAD
   "0f9c55bc9ad120194f5978fd736decc320a459dc69f0538cee8a29a22c426941": {
-=======
+    "describe": {
+      "columns": [
+        {
+          "name": "number",
+          "ordinal": 0,
+          "type_info": "Int8"
+        },
+        {
+          "name": "timestamp",
+          "ordinal": 1,
+          "type_info": "Int8"
+        },
+        {
+          "name": "l1_tx_count",
+          "ordinal": 2,
+          "type_info": "Int4"
+        },
+        {
+          "name": "l2_tx_count",
+          "ordinal": 3,
+          "type_info": "Int4"
+        },
+        {
+          "name": "bloom",
+          "ordinal": 4,
+          "type_info": "Bytea"
+        },
+        {
+          "name": "priority_ops_onchain_data",
+          "ordinal": 5,
+          "type_info": "ByteaArray"
+        },
+        {
+          "name": "hash",
+          "ordinal": 6,
+          "type_info": "Bytea"
+        },
+        {
+          "name": "parent_hash",
+          "ordinal": 7,
+          "type_info": "Bytea"
+        },
+        {
+          "name": "commitment",
+          "ordinal": 8,
+          "type_info": "Bytea"
+        },
+        {
+          "name": "compressed_write_logs",
+          "ordinal": 9,
+          "type_info": "Bytea"
+        },
+        {
+          "name": "compressed_contracts",
+          "ordinal": 10,
+          "type_info": "Bytea"
+        },
+        {
+          "name": "eth_prove_tx_id",
+          "ordinal": 11,
+          "type_info": "Int4"
+        },
+        {
+          "name": "eth_commit_tx_id",
+          "ordinal": 12,
+          "type_info": "Int4"
+        },
+        {
+          "name": "eth_execute_tx_id",
+          "ordinal": 13,
+          "type_info": "Int4"
+        },
+        {
+          "name": "merkle_root_hash",
+          "ordinal": 14,
+          "type_info": "Bytea"
+        },
+        {
+          "name": "l2_to_l1_logs",
+          "ordinal": 15,
+          "type_info": "ByteaArray"
+        },
+        {
+          "name": "l2_to_l1_messages",
+          "ordinal": 16,
+          "type_info": "ByteaArray"
+        },
+        {
+          "name": "used_contract_hashes",
+          "ordinal": 17,
+          "type_info": "Jsonb"
+        },
+        {
+          "name": "compressed_initial_writes",
+          "ordinal": 18,
+          "type_info": "Bytea"
+        },
+        {
+          "name": "compressed_repeated_writes",
+          "ordinal": 19,
+          "type_info": "Bytea"
+        },
+        {
+          "name": "l2_l1_compressed_messages",
+          "ordinal": 20,
+          "type_info": "Bytea"
+        },
+        {
+          "name": "l2_l1_merkle_root",
+          "ordinal": 21,
+          "type_info": "Bytea"
+        },
+        {
+          "name": "rollup_last_leaf_index",
+          "ordinal": 22,
+          "type_info": "Int8"
+        },
+        {
+          "name": "zkporter_is_available",
+          "ordinal": 23,
+          "type_info": "Bool"
+        },
+        {
+          "name": "bootloader_code_hash",
+          "ordinal": 24,
+          "type_info": "Bytea"
+        },
+        {
+          "name": "default_aa_code_hash",
+          "ordinal": 25,
+          "type_info": "Bytea"
+        },
+        {
+          "name": "aux_data_hash",
+          "ordinal": 26,
+          "type_info": "Bytea"
+        },
+        {
+          "name": "pass_through_data_hash",
+          "ordinal": 27,
+          "type_info": "Bytea"
+        },
+        {
+          "name": "meta_parameters_hash",
+          "ordinal": 28,
+          "type_info": "Bytea"
+        },
+        {
+          "name": "protocol_version",
+          "ordinal": 29,
+          "type_info": "Int4"
+        },
+        {
+          "name": "compressed_state_diffs",
+          "ordinal": 30,
+          "type_info": "Bytea"
+        },
+        {
+          "name": "system_logs",
+          "ordinal": 31,
+          "type_info": "ByteaArray"
+        },
+        {
+          "name": "events_queue_commitment",
+          "ordinal": 32,
+          "type_info": "Bytea"
+        },
+        {
+          "name": "bootloader_initial_content_commitment",
+          "ordinal": 33,
+          "type_info": "Bytea"
+        }
+      ],
+      "nullable": [
+        false,
+        false,
+        false,
+        false,
+        false,
+        false,
+        true,
+        true,
+        true,
+        true,
+        true,
+        true,
+        true,
+        true,
+        true,
+        false,
+        false,
+        false,
+        true,
+        true,
+        true,
+        true,
+        true,
+        true,
+        true,
+        true,
+        true,
+        true,
+        true,
+        true,
+        true,
+        false,
+        true,
+        true
+      ],
+      "parameters": {
+        "Left": [
+          "Bytea",
+          "Bytea",
+          "Int4",
+          "Int8"
+        ]
+      }
+    },
+    "query": "SELECT number, l1_batches.timestamp, l1_tx_count, l2_tx_count, bloom, priority_ops_onchain_data, hash, parent_hash, commitment, compressed_write_logs, compressed_contracts, eth_prove_tx_id, eth_commit_tx_id, eth_execute_tx_id, merkle_root_hash, l2_to_l1_logs, l2_to_l1_messages, used_contract_hashes, compressed_initial_writes, compressed_repeated_writes, l2_l1_compressed_messages, l2_l1_merkle_root, rollup_last_leaf_index, zkporter_is_available, l1_batches.bootloader_code_hash, l1_batches.default_aa_code_hash, aux_data_hash, pass_through_data_hash, meta_parameters_hash, protocol_version, compressed_state_diffs, system_logs, events_queue_commitment, bootloader_initial_content_commitment FROM l1_batches LEFT JOIN commitments ON commitments.l1_batch_number = l1_batches.number JOIN protocol_versions ON protocol_versions.id = l1_batches.protocol_version WHERE eth_commit_tx_id IS NULL AND number != 0 AND protocol_versions.bootloader_code_hash = $1 AND protocol_versions.default_account_code_hash = $2 AND commitment IS NOT NULL AND (protocol_versions.id = $3 OR protocol_versions.upgrade_tx_hash IS NULL) ORDER BY number LIMIT $4"
+  },
   "0fd885074c624bea478ec0a24a499cf1278773cdba92550439da5d3b70cbf38c": {
     "describe": {
       "columns": [
@@ -733,6 +951,19 @@
     },
     "query": "SELECT DISTINCT hashed_key FROM storage_logs WHERE miniblock_number BETWEEN $1 and $2"
   },
+  "1458a5eb95e0f932451ca1ee9434f52310ee3dce2c0a6690287fe37f125bfe60": {
+    "describe": {
+      "columns": [],
+      "nullable": [],
+      "parameters": {
+        "Left": [
+          "Bytea",
+          "Int8"
+        ]
+      }
+    },
+    "query": "UPDATE l1_batches SET fee_account_address = $1::bytea WHERE number = $2"
+  },
   "14815f61d37d274f9aea1125ca4d368fd8c45098b0017710c0ee18d23d994c15": {
     "describe": {
       "columns": [
@@ -820,356 +1051,6 @@
       }
     },
     "query": "SELECT state as \"state!\" FROM consensus_replica_state WHERE fake_key"
-  },
-  "16bca6f4258ff3db90a26a8550c5fc35e666fb698960486528fceba3e452fd62": {
->>>>>>> be128946
-    "describe": {
-      "columns": [
-        {
-          "name": "number",
-          "ordinal": 0,
-          "type_info": "Int8"
-        },
-        {
-          "name": "timestamp",
-          "ordinal": 1,
-          "type_info": "Int8"
-        },
-        {
-          "name": "l1_tx_count",
-          "ordinal": 2,
-          "type_info": "Int4"
-        },
-        {
-          "name": "l2_tx_count",
-          "ordinal": 3,
-          "type_info": "Int4"
-        },
-        {
-          "name": "bloom",
-          "ordinal": 4,
-          "type_info": "Bytea"
-        },
-        {
-          "name": "priority_ops_onchain_data",
-          "ordinal": 5,
-          "type_info": "ByteaArray"
-        },
-        {
-          "name": "hash",
-          "ordinal": 6,
-          "type_info": "Bytea"
-        },
-        {
-          "name": "parent_hash",
-          "ordinal": 7,
-          "type_info": "Bytea"
-        },
-        {
-          "name": "commitment",
-          "ordinal": 8,
-          "type_info": "Bytea"
-        },
-        {
-          "name": "compressed_write_logs",
-          "ordinal": 9,
-          "type_info": "Bytea"
-        },
-        {
-          "name": "compressed_contracts",
-          "ordinal": 10,
-          "type_info": "Bytea"
-        },
-        {
-          "name": "eth_prove_tx_id",
-          "ordinal": 11,
-          "type_info": "Int4"
-        },
-        {
-          "name": "eth_commit_tx_id",
-          "ordinal": 12,
-          "type_info": "Int4"
-        },
-        {
-          "name": "eth_execute_tx_id",
-          "ordinal": 13,
-          "type_info": "Int4"
-        },
-        {
-          "name": "merkle_root_hash",
-          "ordinal": 14,
-          "type_info": "Bytea"
-        },
-        {
-          "name": "l2_to_l1_logs",
-          "ordinal": 15,
-          "type_info": "ByteaArray"
-        },
-        {
-          "name": "l2_to_l1_messages",
-          "ordinal": 16,
-          "type_info": "ByteaArray"
-        },
-        {
-          "name": "used_contract_hashes",
-          "ordinal": 17,
-          "type_info": "Jsonb"
-        },
-        {
-          "name": "compressed_initial_writes",
-          "ordinal": 18,
-          "type_info": "Bytea"
-        },
-        {
-          "name": "compressed_repeated_writes",
-          "ordinal": 19,
-          "type_info": "Bytea"
-        },
-        {
-          "name": "l2_l1_compressed_messages",
-          "ordinal": 20,
-          "type_info": "Bytea"
-        },
-        {
-          "name": "l2_l1_merkle_root",
-          "ordinal": 21,
-          "type_info": "Bytea"
-        },
-        {
-          "name": "rollup_last_leaf_index",
-          "ordinal": 22,
-          "type_info": "Int8"
-        },
-        {
-          "name": "zkporter_is_available",
-          "ordinal": 23,
-          "type_info": "Bool"
-        },
-        {
-          "name": "bootloader_code_hash",
-          "ordinal": 24,
-          "type_info": "Bytea"
-        },
-        {
-          "name": "default_aa_code_hash",
-          "ordinal": 25,
-          "type_info": "Bytea"
-        },
-        {
-          "name": "aux_data_hash",
-          "ordinal": 26,
-          "type_info": "Bytea"
-        },
-        {
-          "name": "pass_through_data_hash",
-          "ordinal": 27,
-          "type_info": "Bytea"
-        },
-        {
-          "name": "meta_parameters_hash",
-          "ordinal": 28,
-          "type_info": "Bytea"
-        },
-        {
-          "name": "protocol_version",
-          "ordinal": 29,
-          "type_info": "Int4"
-        },
-        {
-          "name": "compressed_state_diffs",
-          "ordinal": 30,
-          "type_info": "Bytea"
-        },
-        {
-          "name": "system_logs",
-          "ordinal": 31,
-          "type_info": "ByteaArray"
-        },
-        {
-          "name": "events_queue_commitment",
-          "ordinal": 32,
-          "type_info": "Bytea"
-        },
-        {
-          "name": "bootloader_initial_content_commitment",
-          "ordinal": 33,
-          "type_info": "Bytea"
-        }
-      ],
-      "nullable": [
-        false,
-        false,
-        false,
-        false,
-        false,
-        false,
-        true,
-        true,
-        true,
-        true,
-        true,
-        true,
-        true,
-        true,
-        true,
-        false,
-        false,
-        false,
-        true,
-        true,
-        true,
-        true,
-        true,
-        true,
-        true,
-        true,
-        true,
-        true,
-        true,
-        true,
-        true,
-        false,
-        true,
-        true
-      ],
-      "parameters": {
-        "Left": [
-          "Bytea",
-          "Bytea",
-          "Int4",
-          "Int8"
-        ]
-      }
-    },
-    "query": "SELECT number, l1_batches.timestamp, l1_tx_count, l2_tx_count, bloom, priority_ops_onchain_data, hash, parent_hash, commitment, compressed_write_logs, compressed_contracts, eth_prove_tx_id, eth_commit_tx_id, eth_execute_tx_id, merkle_root_hash, l2_to_l1_logs, l2_to_l1_messages, used_contract_hashes, compressed_initial_writes, compressed_repeated_writes, l2_l1_compressed_messages, l2_l1_merkle_root, rollup_last_leaf_index, zkporter_is_available, l1_batches.bootloader_code_hash, l1_batches.default_aa_code_hash, aux_data_hash, pass_through_data_hash, meta_parameters_hash, protocol_version, compressed_state_diffs, system_logs, events_queue_commitment, bootloader_initial_content_commitment FROM l1_batches LEFT JOIN commitments ON commitments.l1_batch_number = l1_batches.number JOIN protocol_versions ON protocol_versions.id = l1_batches.protocol_version WHERE eth_commit_tx_id IS NULL AND number != 0 AND protocol_versions.bootloader_code_hash = $1 AND protocol_versions.default_account_code_hash = $2 AND commitment IS NOT NULL AND (protocol_versions.id = $3 OR protocol_versions.upgrade_tx_hash IS NULL) ORDER BY number LIMIT $4"
-  },
-  "0fd885074c624bea478ec0a24a499cf1278773cdba92550439da5d3b70cbf38c": {
-    "describe": {
-      "columns": [
-        {
-          "name": "count!",
-          "ordinal": 0,
-          "type_info": "Int8"
-        },
-        {
-          "name": "status!",
-          "ordinal": 1,
-          "type_info": "Text"
-        }
-      ],
-      "nullable": [
-        null,
-        false
-      ],
-      "parameters": {
-        "Left": []
-      }
-    },
-    "query": "\n                SELECT COUNT(*) as \"count!\", status as \"status!\"\n                FROM prover_jobs\n                GROUP BY status\n                "
-  },
-  "13e5f6a2a73eaa979229611ffdbed86d6e5e1bad0c645d39b56fdc47f5c17971": {
-    "describe": {
-      "columns": [
-        {
-          "name": "hashed_key",
-          "ordinal": 0,
-          "type_info": "Bytea"
-        }
-      ],
-      "nullable": [
-        false
-      ],
-      "parameters": {
-        "Left": [
-          "Int8",
-          "Int8"
-        ]
-      }
-    },
-    "query": "SELECT DISTINCT hashed_key FROM storage_logs WHERE miniblock_number BETWEEN $1 and $2"
-  },
-  "1458a5eb95e0f932451ca1ee9434f52310ee3dce2c0a6690287fe37f125bfe60": {
-    "describe": {
-      "columns": [],
-      "nullable": [],
-      "parameters": {
-        "Left": [
-          "Bytea",
-          "Int8"
-        ]
-      }
-    },
-    "query": "UPDATE l1_batches SET fee_account_address = $1::bytea WHERE number = $2"
-  },
-  "14815f61d37d274f9aea1125ca4d368fd8c45098b0017710c0ee18d23d994c15": {
-    "describe": {
-      "columns": [
-        {
-          "name": "number",
-          "ordinal": 0,
-          "type_info": "Int8"
-        }
-      ],
-      "nullable": [
-        false
-      ],
-      "parameters": {
-        "Left": []
-      }
-    },
-    "query": "SELECT number FROM l1_batches LEFT JOIN eth_txs_history AS prove_tx ON (l1_batches.eth_prove_tx_id = prove_tx.eth_tx_id) WHERE prove_tx.confirmed_at IS NOT NULL ORDER BY number DESC LIMIT 1"
-  },
-  "157fc4ef4f5fd831399219850bc59ec0bd32d938ec8685dacaf913efdccfe7fe": {
-    "describe": {
-      "columns": [
-        {
-          "name": "l1_address",
-          "ordinal": 0,
-          "type_info": "Bytea"
-        }
-      ],
-      "nullable": [
-        false
-      ],
-      "parameters": {
-        "Left": [
-          "Numeric"
-        ]
-      }
-    },
-    "query": "SELECT l1_address FROM tokens WHERE market_volume > $1"
-  },
-  "1658e6fce121904c1353e51663fc307b01e02bc412ee46ac17e0f5acacd0b5c4": {
-    "describe": {
-      "columns": [
-        {
-          "name": "l1_batch_number",
-          "ordinal": 0,
-          "type_info": "Int8"
-        },
-        {
-          "name": "factory_deps_filepath",
-          "ordinal": 1,
-          "type_info": "Text"
-        },
-        {
-          "name": "storage_logs_filepaths",
-          "ordinal": 2,
-          "type_info": "TextArray"
-        }
-      ],
-      "nullable": [
-        false,
-        false,
-        false
-      ],
-      "parameters": {
-        "Left": [
-          "Int8"
-        ]
-      }
-    },
-    "query": "SELECT l1_batch_number, factory_deps_filepath, storage_logs_filepaths FROM snapshots WHERE l1_batch_number = $1"
   },
   "173da19a30bde9f034de97c1427f3166d9615d46cdaa30f1645a36f42926fa63": {
     "describe": {
@@ -3355,6 +3236,40 @@
     },
     "query": "SELECT id, contract_address, source_code, contract_name, zk_compiler_version, compiler_version, optimization_used, optimizer_mode, constructor_arguments, is_system FROM contract_verification_requests WHERE status = 'successful' ORDER BY id"
   },
+  "34d78a04a9aa834e1846083c991138cef1e81b57c874a27ec65de5793e5681cc": {
+    "describe": {
+      "columns": [
+        {
+          "name": "hashed_key",
+          "ordinal": 0,
+          "type_info": "Bytea"
+        },
+        {
+          "name": "value",
+          "ordinal": 1,
+          "type_info": "Bytea"
+        },
+        {
+          "name": "index",
+          "ordinal": 2,
+          "type_info": "Int8"
+        }
+      ],
+      "nullable": [
+        false,
+        false,
+        false
+      ],
+      "parameters": {
+        "Left": [
+          "Int8",
+          "Bytea",
+          "Bytea"
+        ]
+      }
+    },
+    "query": "SELECT storage_logs.hashed_key, storage_logs.value, initial_writes.index FROM storage_logs INNER JOIN initial_writes ON storage_logs.hashed_key = initial_writes.hashed_key WHERE storage_logs.miniblock_number = $1 AND storage_logs.hashed_key >= $2::bytea AND storage_logs.hashed_key <= $3::bytea ORDER BY storage_logs.hashed_key"
+  },
   "357347157ed8ff19d223c54533c3a85bd7e64a37514d657f8d49bd6eb5be1806": {
     "describe": {
       "columns": [
@@ -3477,45 +3392,7 @@
     },
     "query": "\n                    SELECT * FROM call_traces\n                    WHERE tx_hash = $1\n                "
   },
-<<<<<<< HEAD
   "3a18d0d1e236d8f57e8b3b1218a24414639a7c8235ba6a514c3d03b8a1790f17": {
-=======
-  "34d78a04a9aa834e1846083c991138cef1e81b57c874a27ec65de5793e5681cc": {
-    "describe": {
-      "columns": [
-        {
-          "name": "hashed_key",
-          "ordinal": 0,
-          "type_info": "Bytea"
-        },
-        {
-          "name": "value",
-          "ordinal": 1,
-          "type_info": "Bytea"
-        },
-        {
-          "name": "index",
-          "ordinal": 2,
-          "type_info": "Int8"
-        }
-      ],
-      "nullable": [
-        false,
-        false,
-        false
-      ],
-      "parameters": {
-        "Left": [
-          "Int8",
-          "Bytea",
-          "Bytea"
-        ]
-      }
-    },
-    "query": "SELECT storage_logs.hashed_key, storage_logs.value, initial_writes.index FROM storage_logs INNER JOIN initial_writes ON storage_logs.hashed_key = initial_writes.hashed_key WHERE storage_logs.miniblock_number = $1 AND storage_logs.hashed_key >= $2::bytea AND storage_logs.hashed_key <= $3::bytea ORDER BY storage_logs.hashed_key"
-  },
-  "357347157ed8ff19d223c54533c3a85bd7e64a37514d657f8d49bd6eb5be1806": {
->>>>>>> be128946
     "describe": {
       "columns": [
         {
@@ -4599,45 +4476,6 @@
       }
     },
     "query": "SELECT MAX(l1_batch_number) FROM witness_inputs WHERE merkel_tree_paths_blob_url IS NOT NULL"
-  },
-<<<<<<< HEAD
-  "5a31eab41a980cc82ad3609610d377a185ce38bd654ee93766c119aa6cae1040": {
-    "describe": {
-      "columns": [
-        {
-          "name": "number",
-          "ordinal": 0,
-          "type_info": "Int8"
-=======
-  "5a2f35f3b0135ab88451ea141e97b1160ea1b4cf495b6700b5d178a43499e0d8": {
-    "describe": {
-      "columns": [
-        {
-          "name": "fee_account_address",
-          "ordinal": 0,
-          "type_info": "Bytea"
->>>>>>> be128946
-        }
-      ],
-      "nullable": [
-        false
-      ],
-      "parameters": {
-        "Left": [
-<<<<<<< HEAD
-          "Int8",
-          "Numeric"
-        ]
-      }
-    },
-    "query": "SELECT number FROM ( SELECT number, sum(virtual_blocks) OVER(ORDER BY number) AS virtual_block_sum FROM miniblocks WHERE l1_batch_number >= $1 ) AS vts WHERE virtual_block_sum >= $2 ORDER BY number LIMIT 1"
-=======
-          "Int8"
-        ]
-      }
-    },
-    "query": "SELECT fee_account_address FROM l1_batches WHERE number = $1"
->>>>>>> be128946
   },
   "5a5844af61cc685a414fcd3cad70900bdce8f48e905c105f8dd50dc52e0c6f14": {
     "describe": {
