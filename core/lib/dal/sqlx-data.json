{
  "db": "PostgreSQL",
  "0034bc1041d9ba7d3c681be6dfc4e7dfacfcf625e057b99924c245de03c2888c": {
    "describe": {
      "columns": [],
      "nullable": [],
      "parameters": {
        "Left": [
          "Bytea",
          "Int8"
        ]
      }
    },
    "query": "\n            UPDATE l1_batches\n            SET\n                fee_account_address = $1::bytea\n            WHERE\n                number = $2\n            "
  },
  "008db5e4562603305b032e754b8bc795181ea112edf985bbe605d8205bc612fa": {
    "describe": {
      "columns": [
        {
          "name": "number",
          "ordinal": 0,
          "type_info": "Int8"
        },
        {
          "name": "timestamp",
          "ordinal": 1,
          "type_info": "Int8"
        },
        {
          "name": "l1_tx_count",
          "ordinal": 2,
          "type_info": "Int4"
        },
        {
          "name": "l2_tx_count",
          "ordinal": 3,
          "type_info": "Int4"
        },
        {
          "name": "bloom",
          "ordinal": 4,
          "type_info": "Bytea"
        },
        {
          "name": "priority_ops_onchain_data",
          "ordinal": 5,
          "type_info": "ByteaArray"
        },
        {
          "name": "hash",
          "ordinal": 6,
          "type_info": "Bytea"
        },
        {
          "name": "parent_hash",
          "ordinal": 7,
          "type_info": "Bytea"
        },
        {
          "name": "commitment",
          "ordinal": 8,
          "type_info": "Bytea"
        },
        {
          "name": "compressed_write_logs",
          "ordinal": 9,
          "type_info": "Bytea"
        },
        {
          "name": "compressed_contracts",
          "ordinal": 10,
          "type_info": "Bytea"
        },
        {
          "name": "eth_prove_tx_id",
          "ordinal": 11,
          "type_info": "Int4"
        },
        {
          "name": "eth_commit_tx_id",
          "ordinal": 12,
          "type_info": "Int4"
        },
        {
          "name": "eth_execute_tx_id",
          "ordinal": 13,
          "type_info": "Int4"
        },
        {
          "name": "merkle_root_hash",
          "ordinal": 14,
          "type_info": "Bytea"
        },
        {
          "name": "l2_to_l1_logs",
          "ordinal": 15,
          "type_info": "ByteaArray"
        },
        {
          "name": "l2_to_l1_messages",
          "ordinal": 16,
          "type_info": "ByteaArray"
        },
        {
          "name": "used_contract_hashes",
          "ordinal": 17,
          "type_info": "Jsonb"
        },
        {
          "name": "compressed_initial_writes",
          "ordinal": 18,
          "type_info": "Bytea"
        },
        {
          "name": "compressed_repeated_writes",
          "ordinal": 19,
          "type_info": "Bytea"
        },
        {
          "name": "l2_l1_compressed_messages",
          "ordinal": 20,
          "type_info": "Bytea"
        },
        {
          "name": "l2_l1_merkle_root",
          "ordinal": 21,
          "type_info": "Bytea"
        },
        {
          "name": "rollup_last_leaf_index",
          "ordinal": 22,
          "type_info": "Int8"
        },
        {
          "name": "zkporter_is_available",
          "ordinal": 23,
          "type_info": "Bool"
        },
        {
          "name": "bootloader_code_hash",
          "ordinal": 24,
          "type_info": "Bytea"
        },
        {
          "name": "default_aa_code_hash",
          "ordinal": 25,
          "type_info": "Bytea"
        },
        {
          "name": "aux_data_hash",
          "ordinal": 26,
          "type_info": "Bytea"
        },
        {
          "name": "pass_through_data_hash",
          "ordinal": 27,
          "type_info": "Bytea"
        },
        {
          "name": "meta_parameters_hash",
          "ordinal": 28,
          "type_info": "Bytea"
        },
        {
          "name": "system_logs",
          "ordinal": 29,
          "type_info": "ByteaArray"
        },
        {
          "name": "compressed_state_diffs",
          "ordinal": 30,
          "type_info": "Bytea"
        },
        {
          "name": "protocol_version",
          "ordinal": 31,
          "type_info": "Int4"
        },
        {
          "name": "events_queue_commitment",
          "ordinal": 32,
          "type_info": "Bytea"
        },
        {
          "name": "bootloader_initial_content_commitment",
          "ordinal": 33,
          "type_info": "Bytea"
        }
      ],
      "nullable": [
        false,
        false,
        false,
        false,
        false,
        false,
        true,
        true,
        true,
        true,
        true,
        true,
        true,
        true,
        true,
        false,
        false,
        false,
        true,
        true,
        true,
        true,
        true,
        true,
        true,
        true,
        true,
        true,
        true,
        false,
        true,
        true,
        true,
        true
      ],
      "parameters": {
        "Left": [
          "Int8",
          "Int8"
        ]
      }
    },
    "query": "\n            SELECT\n                number,\n                timestamp,\n                l1_tx_count,\n                l2_tx_count,\n                bloom,\n                priority_ops_onchain_data,\n                hash,\n                parent_hash,\n                commitment,\n                compressed_write_logs,\n                compressed_contracts,\n                eth_prove_tx_id,\n                eth_commit_tx_id,\n                eth_execute_tx_id,\n                merkle_root_hash,\n                l2_to_l1_logs,\n                l2_to_l1_messages,\n                used_contract_hashes,\n                compressed_initial_writes,\n                compressed_repeated_writes,\n                l2_l1_compressed_messages,\n                l2_l1_merkle_root,\n                rollup_last_leaf_index,\n                zkporter_is_available,\n                bootloader_code_hash,\n                default_aa_code_hash,\n                aux_data_hash,\n                pass_through_data_hash,\n                meta_parameters_hash,\n                system_logs,\n                compressed_state_diffs,\n                protocol_version,\n                events_queue_commitment,\n                bootloader_initial_content_commitment\n            FROM\n                (\n                    SELECT\n                        l1_batches.*,\n                        ROW_NUMBER() OVER (\n                            ORDER BY\n                                number ASC\n                        ) AS ROW_NUMBER\n                    FROM\n                        l1_batches\n                    WHERE\n                        eth_commit_tx_id IS NOT NULL\n                        AND l1_batches.skip_proof = TRUE\n                        AND l1_batches.number > $1\n                    ORDER BY\n                        number\n                    LIMIT\n                        $2\n                ) inn\n                LEFT JOIN commitments ON commitments.l1_batch_number = inn.number\n            WHERE\n                number - ROW_NUMBER = $1\n            "
  },
  "00b88ec7fcf40bb18e0018b7c76f6e1df560ab1e8935564355236e90b6147d2f": {
    "describe": {
      "columns": [],
      "nullable": [],
      "parameters": {
        "Left": [
          "Time",
          "Int8"
        ]
      }
    },
    "query": "\n            UPDATE scheduler_witness_jobs_fri\n            SET\n                status = 'successful',\n                updated_at = NOW(),\n                time_taken = $1\n            WHERE\n                l1_batch_number = $2\n            "
  },
  "012bed5d34240ed28c331c8515c381d82925556a4801f678b8786235d525d784": {
    "describe": {
      "columns": [],
      "nullable": [],
      "parameters": {
        "Left": [
          "Int4",
          "Int8",
          "Int8"
        ]
      }
    },
    "query": "\n                    UPDATE l1_batches\n                    SET\n                        eth_commit_tx_id = $1,\n                        updated_at = NOW()\n                    WHERE\n                        number BETWEEN $2 AND $3\n                    "
  },
  "015350f8d729ef490553550a68f07703b2581dda4fe3c00be6c5422c78980c4b": {
    "describe": {
      "columns": [
        {
          "name": "max?",
          "ordinal": 0,
          "type_info": "Int4"
        }
      ],
      "nullable": [
        null
      ],
      "parameters": {
        "Left": []
      }
    },
    "query": "\n            SELECT\n                MAX(id) AS \"max?\"\n            FROM\n                protocol_versions\n            "
  },
  "01ac5343beb09ec5bd45b39d560e57a83f37da8999849377dfad60b44989be39": {
    "describe": {
      "columns": [
        {
          "name": "id",
          "ordinal": 0,
          "type_info": "Int8"
        },
        {
          "name": "l1_batch_number",
          "ordinal": 1,
          "type_info": "Int8"
        },
        {
          "name": "circuit_id",
          "ordinal": 2,
          "type_info": "Int2"
        },
        {
          "name": "depth",
          "ordinal": 3,
          "type_info": "Int4"
        },
        {
          "name": "status",
          "ordinal": 4,
          "type_info": "Text"
        },
        {
          "name": "attempts",
          "ordinal": 5,
          "type_info": "Int2"
        },
        {
          "name": "aggregations_url",
          "ordinal": 6,
          "type_info": "Text"
        },
        {
          "name": "processing_started_at",
          "ordinal": 7,
          "type_info": "Timestamp"
        },
        {
          "name": "time_taken",
          "ordinal": 8,
          "type_info": "Time"
        },
        {
          "name": "error",
          "ordinal": 9,
          "type_info": "Text"
        },
        {
          "name": "created_at",
          "ordinal": 10,
          "type_info": "Timestamp"
        },
        {
          "name": "updated_at",
          "ordinal": 11,
          "type_info": "Timestamp"
        },
        {
          "name": "number_of_dependent_jobs",
          "ordinal": 12,
          "type_info": "Int4"
        },
        {
          "name": "protocol_version",
          "ordinal": 13,
          "type_info": "Int4"
        },
        {
          "name": "picked_by",
          "ordinal": 14,
          "type_info": "Text"
        }
      ],
      "nullable": [
        false,
        false,
        false,
        false,
        false,
        false,
        true,
        true,
        true,
        true,
        false,
        false,
        true,
        true,
        true
      ],
      "parameters": {
        "Left": [
          "Int4Array",
          "Text"
        ]
      }
    },
    "query": "\n            UPDATE node_aggregation_witness_jobs_fri\n            SET\n                status = 'in_progress',\n                attempts = attempts + 1,\n                updated_at = NOW(),\n                processing_started_at = NOW(),\n                picked_by = $2\n            WHERE\n                id = (\n                    SELECT\n                        id\n                    FROM\n                        node_aggregation_witness_jobs_fri\n                    WHERE\n                        status = 'queued'\n                        AND protocol_version = ANY ($1)\n                    ORDER BY\n                        l1_batch_number ASC,\n                        depth ASC,\n                        id ASC\n                    LIMIT\n                        1\n                    FOR UPDATE\n                        SKIP LOCKED\n                )\n            RETURNING\n                node_aggregation_witness_jobs_fri.*\n            "
  },
  "01e4cde73867da612084c3f6fe882d56bbace9013f1d95ea0926eef1fb48039b": {
    "describe": {
      "columns": [
        {
          "name": "l1_batch_number",
          "ordinal": 0,
          "type_info": "Int8"
        },
        {
          "name": "factory_deps_filepath",
          "ordinal": 1,
          "type_info": "Text"
        },
        {
          "name": "storage_logs_filepaths",
          "ordinal": 2,
          "type_info": "TextArray"
        }
      ],
      "nullable": [
        false,
        false,
        false
      ],
      "parameters": {
        "Left": [
          "Int8"
        ]
      }
    },
    "query": "\n            SELECT\n                l1_batch_number,\n                factory_deps_filepath,\n                storage_logs_filepaths\n            FROM\n                snapshots\n            WHERE\n                l1_batch_number = $1\n            "
  },
  "01f72dfc1eee6360a8ef7809874a1b4ba7fe355ebc02ea49a054aa073ce324ba": {
    "describe": {
      "columns": [],
      "nullable": [],
      "parameters": {
        "Left": [
          "ByteaArray",
          "ByteaArray"
        ]
      }
    },
    "query": "\n            UPDATE storage\n            SET\n                value = u.value\n            FROM\n                UNNEST($1::bytea[], $2::bytea[]) AS u (key, value)\n            WHERE\n                u.key = hashed_key\n            "
  },
  "02285b8d0bc76c8cfd259872ac24f3670813e5a5356ddcb7ac482a0201d045f7": {
    "describe": {
      "columns": [
        {
          "name": "tx_hash",
          "ordinal": 0,
          "type_info": "Bytea"
        },
        {
          "name": "index_in_block",
          "ordinal": 1,
          "type_info": "Int4"
        },
        {
          "name": "l1_batch_tx_index",
          "ordinal": 2,
          "type_info": "Int4"
        },
        {
          "name": "block_number!",
          "ordinal": 3,
          "type_info": "Int8"
        },
        {
          "name": "error",
          "ordinal": 4,
          "type_info": "Varchar"
        },
        {
          "name": "effective_gas_price",
          "ordinal": 5,
          "type_info": "Numeric"
        },
        {
          "name": "initiator_address",
          "ordinal": 6,
          "type_info": "Bytea"
        },
        {
          "name": "transfer_to?",
          "ordinal": 7,
          "type_info": "Jsonb"
        },
        {
          "name": "execute_contract_address?",
          "ordinal": 8,
          "type_info": "Jsonb"
        },
        {
          "name": "tx_format?",
          "ordinal": 9,
          "type_info": "Int4"
        },
        {
          "name": "refunded_gas",
          "ordinal": 10,
          "type_info": "Int8"
        },
        {
          "name": "gas_limit",
          "ordinal": 11,
          "type_info": "Numeric"
        },
        {
          "name": "block_hash",
          "ordinal": 12,
          "type_info": "Bytea"
        },
        {
          "name": "l1_batch_number?",
          "ordinal": 13,
          "type_info": "Int8"
        },
        {
          "name": "contract_address?",
          "ordinal": 14,
          "type_info": "Bytea"
        }
      ],
      "nullable": [
        false,
        true,
        true,
        true,
        true,
        true,
        false,
        null,
        null,
        true,
        false,
        true,
        false,
        true,
        false
      ],
      "parameters": {
        "Left": [
          "Bytea",
          "Bytea",
          "Bytea"
        ]
      }
    },
    "query": "\n                WITH\n                    sl AS (\n                        SELECT\n                            *\n                        FROM\n                            storage_logs\n                        WHERE\n                            storage_logs.address = $1\n                            AND storage_logs.tx_hash = $2\n                        ORDER BY\n                            storage_logs.miniblock_number DESC,\n                            storage_logs.operation_number DESC\n                        LIMIT\n                            1\n                    )\n                SELECT\n                    transactions.hash AS tx_hash,\n                    transactions.index_in_block AS index_in_block,\n                    transactions.l1_batch_tx_index AS l1_batch_tx_index,\n                    transactions.miniblock_number AS \"block_number!\",\n                    transactions.error AS error,\n                    transactions.effective_gas_price AS effective_gas_price,\n                    transactions.initiator_address AS initiator_address,\n                    transactions.data -> 'to' AS \"transfer_to?\",\n                    transactions.data -> 'contractAddress' AS \"execute_contract_address?\",\n                    transactions.tx_format AS \"tx_format?\",\n                    transactions.refunded_gas AS refunded_gas,\n                    transactions.gas_limit AS gas_limit,\n                    miniblocks.hash AS \"block_hash\",\n                    miniblocks.l1_batch_number AS \"l1_batch_number?\",\n                    sl.key AS \"contract_address?\"\n                FROM\n                    transactions\n                    JOIN miniblocks ON miniblocks.number = transactions.miniblock_number\n                    LEFT JOIN sl ON sl.value != $3\n                WHERE\n                    transactions.hash = $2\n                "
  },
  "026ab7dd7407f10074a2966b5eac2563a3e061bcc6505d8c295b1b2517f85f1b": {
    "describe": {
      "columns": [
        {
          "name": "number",
          "ordinal": 0,
          "type_info": "Int8"
        }
      ],
      "nullable": [
        false
      ],
      "parameters": {
        "Left": []
      }
    },
    "query": "\n            SELECT\n                number\n            FROM\n                l1_batches\n                LEFT JOIN eth_txs_history AS prove_tx ON (l1_batches.eth_prove_tx_id = prove_tx.eth_tx_id)\n            WHERE\n                prove_tx.confirmed_at IS NOT NULL\n            ORDER BY\n                number DESC\n            LIMIT\n                1\n            "
  },
  "03c585c7e9f918e608757496088c7e3b6bdb2a08149d5f443310607d3c78988c": {
    "describe": {
      "columns": [
        {
          "name": "storage_refunds",
          "ordinal": 0,
          "type_info": "Int8Array"
        }
      ],
      "nullable": [
        true
      ],
      "parameters": {
        "Left": [
          "Int8"
        ]
      }
    },
    "query": "\n            SELECT\n                storage_refunds\n            FROM\n                l1_batches\n            WHERE\n                number = $1\n            "
  },
  "04fbbd198108d2614a3b29fa795994723ebe57b3ed209069bd3db906921ef1a3": {
    "describe": {
      "columns": [
        {
          "name": "min?",
          "ordinal": 0,
          "type_info": "Int8"
        },
        {
          "name": "max?",
          "ordinal": 1,
          "type_info": "Int8"
        }
      ],
      "nullable": [
        null,
        null
      ],
      "parameters": {
        "Left": [
          "Int8"
        ]
      }
    },
    "query": "\n            SELECT\n                MIN(miniblocks.number) AS \"min?\",\n                MAX(miniblocks.number) AS \"max?\"\n            FROM\n                miniblocks\n            WHERE\n                l1_batch_number = $1\n            "
  },
  "0511e0139fc6c9b406b8c7e580f57a81a4e781d2d776568bd7bfe19f6883fafb": {
    "describe": {
      "columns": [
        {
          "name": "number",
          "ordinal": 0,
          "type_info": "Int8"
        },
        {
          "name": "l1_batch_number!",
          "ordinal": 1,
          "type_info": "Int8"
        },
        {
          "name": "last_batch_miniblock?",
          "ordinal": 2,
          "type_info": "Int8"
        },
        {
          "name": "timestamp",
          "ordinal": 3,
          "type_info": "Int8"
        },
        {
          "name": "l1_gas_price",
          "ordinal": 4,
          "type_info": "Int8"
        },
        {
          "name": "l2_fair_gas_price",
          "ordinal": 5,
          "type_info": "Int8"
        },
        {
          "name": "bootloader_code_hash",
          "ordinal": 6,
          "type_info": "Bytea"
        },
        {
          "name": "default_aa_code_hash",
          "ordinal": 7,
          "type_info": "Bytea"
        },
        {
          "name": "virtual_blocks",
          "ordinal": 8,
          "type_info": "Int8"
        },
        {
          "name": "hash",
          "ordinal": 9,
          "type_info": "Bytea"
        },
        {
          "name": "consensus",
          "ordinal": 10,
          "type_info": "Jsonb"
        },
        {
          "name": "protocol_version!",
          "ordinal": 11,
          "type_info": "Int4"
        },
        {
          "name": "fee_account_address!",
          "ordinal": 12,
          "type_info": "Bytea"
        }
      ],
      "nullable": [
        false,
        null,
        null,
        false,
        false,
        false,
        true,
        true,
        false,
        false,
        true,
        true,
        false
      ],
      "parameters": {
        "Left": [
          "Int8"
        ]
      }
    },
    "query": "\n            SELECT\n                miniblocks.number,\n                COALESCE(\n                    miniblocks.l1_batch_number,\n                    (\n                        SELECT\n                            (MAX(number) + 1)\n                        FROM\n                            l1_batches\n                    )\n                ) AS \"l1_batch_number!\",\n                (\n                    SELECT\n                        MAX(m2.number)\n                    FROM\n                        miniblocks m2\n                    WHERE\n                        miniblocks.l1_batch_number = m2.l1_batch_number\n                ) AS \"last_batch_miniblock?\",\n                miniblocks.timestamp,\n                miniblocks.l1_gas_price,\n                miniblocks.l2_fair_gas_price,\n                miniblocks.bootloader_code_hash,\n                miniblocks.default_aa_code_hash,\n                miniblocks.virtual_blocks,\n                miniblocks.hash,\n                miniblocks.consensus,\n                miniblocks.protocol_version AS \"protocol_version!\",\n                miniblocks.fee_account_address AS \"fee_account_address!\"\n            FROM\n                miniblocks\n            WHERE\n                miniblocks.number = $1\n            "
  },
  "05267e9774056bb0f984918ab861a2ee78eb59628d0429e89b27d185f83512be": {
    "describe": {
      "columns": [
        {
          "name": "tx_hash",
          "ordinal": 0,
          "type_info": "Bytea"
        },
        {
          "name": "call_trace",
          "ordinal": 1,
          "type_info": "Bytea"
        }
      ],
      "nullable": [
        false,
        false
      ],
      "parameters": {
        "Left": [
          "Int8"
        ]
      }
    },
    "query": "\n            SELECT\n                *\n            FROM\n                call_traces\n            WHERE\n                tx_hash IN (\n                    SELECT\n                        hash\n                    FROM\n                        transactions\n                    WHERE\n                        miniblock_number = $1\n                )\n            "
  },
  "0535c87d0ae694d5f10e529742ba2803cd147dec7450d1f81a41aea8dcf3be93": {
    "describe": {
      "columns": [
        {
          "name": "fee_account_address",
          "ordinal": 0,
          "type_info": "Bytea"
        }
      ],
      "nullable": [
        false
      ],
      "parameters": {
        "Left": [
          "Int8"
        ]
      }
    },
    "query": "\n            SELECT\n                fee_account_address\n            FROM\n                miniblocks\n            WHERE\n                number = $1\n            "
  },
  "0587fadb4f7a014caddf9e540cd2a1ece830de8777d945d48bd9c796fefb3253": {
    "describe": {
      "columns": [],
      "nullable": [],
      "parameters": {
        "Left": [
          "Text",
          "Int8"
        ]
      }
    },
    "query": "\n                UPDATE prover_jobs\n                SET\n                    status = $1,\n                    updated_at = NOW()\n                WHERE\n                    id = $2\n                "
  },
  "06be4f396a497cb11f13393bb3d183185ae193299a467c3be608e133d8318f89": {
    "describe": {
      "columns": [
        {
          "name": "number",
          "ordinal": 0,
          "type_info": "Int8"
        },
        {
          "name": "timestamp",
          "ordinal": 1,
          "type_info": "Int8"
        },
        {
          "name": "l1_tx_count",
          "ordinal": 2,
          "type_info": "Int4"
        },
        {
          "name": "l2_tx_count",
          "ordinal": 3,
          "type_info": "Int4"
        },
        {
          "name": "bloom",
          "ordinal": 4,
          "type_info": "Bytea"
        },
        {
          "name": "priority_ops_onchain_data",
          "ordinal": 5,
          "type_info": "ByteaArray"
        },
        {
          "name": "hash",
          "ordinal": 6,
          "type_info": "Bytea"
        },
        {
          "name": "parent_hash",
          "ordinal": 7,
          "type_info": "Bytea"
        },
        {
          "name": "commitment",
          "ordinal": 8,
          "type_info": "Bytea"
        },
        {
          "name": "compressed_write_logs",
          "ordinal": 9,
          "type_info": "Bytea"
        },
        {
          "name": "compressed_contracts",
          "ordinal": 10,
          "type_info": "Bytea"
        },
        {
          "name": "eth_prove_tx_id",
          "ordinal": 11,
          "type_info": "Int4"
        },
        {
          "name": "eth_commit_tx_id",
          "ordinal": 12,
          "type_info": "Int4"
        },
        {
          "name": "eth_execute_tx_id",
          "ordinal": 13,
          "type_info": "Int4"
        },
        {
          "name": "merkle_root_hash",
          "ordinal": 14,
          "type_info": "Bytea"
        },
        {
          "name": "l2_to_l1_logs",
          "ordinal": 15,
          "type_info": "ByteaArray"
        },
        {
          "name": "l2_to_l1_messages",
          "ordinal": 16,
          "type_info": "ByteaArray"
        },
        {
          "name": "used_contract_hashes",
          "ordinal": 17,
          "type_info": "Jsonb"
        },
        {
          "name": "compressed_initial_writes",
          "ordinal": 18,
          "type_info": "Bytea"
        },
        {
          "name": "compressed_repeated_writes",
          "ordinal": 19,
          "type_info": "Bytea"
        },
        {
          "name": "l2_l1_compressed_messages",
          "ordinal": 20,
          "type_info": "Bytea"
        },
        {
          "name": "l2_l1_merkle_root",
          "ordinal": 21,
          "type_info": "Bytea"
        },
        {
          "name": "rollup_last_leaf_index",
          "ordinal": 22,
          "type_info": "Int8"
        },
        {
          "name": "zkporter_is_available",
          "ordinal": 23,
          "type_info": "Bool"
        },
        {
          "name": "bootloader_code_hash",
          "ordinal": 24,
          "type_info": "Bytea"
        },
        {
          "name": "default_aa_code_hash",
          "ordinal": 25,
          "type_info": "Bytea"
        },
        {
          "name": "aux_data_hash",
          "ordinal": 26,
          "type_info": "Bytea"
        },
        {
          "name": "pass_through_data_hash",
          "ordinal": 27,
          "type_info": "Bytea"
        },
        {
          "name": "meta_parameters_hash",
          "ordinal": 28,
          "type_info": "Bytea"
        },
        {
          "name": "protocol_version",
          "ordinal": 29,
          "type_info": "Int4"
        },
        {
          "name": "compressed_state_diffs",
          "ordinal": 30,
          "type_info": "Bytea"
        },
        {
          "name": "system_logs",
          "ordinal": 31,
          "type_info": "ByteaArray"
        },
        {
          "name": "events_queue_commitment",
          "ordinal": 32,
          "type_info": "Bytea"
        },
        {
          "name": "bootloader_initial_content_commitment",
          "ordinal": 33,
          "type_info": "Bytea"
        }
      ],
      "nullable": [
        false,
        false,
        false,
        false,
        false,
        false,
        true,
        true,
        true,
        true,
        true,
        true,
        true,
        true,
        true,
        false,
        false,
        false,
        true,
        true,
        true,
        true,
        true,
        true,
        true,
        true,
        true,
        true,
        true,
        true,
        true,
        false,
        true,
        true
      ],
      "parameters": {
        "Left": [
          "Bytea",
          "Bytea",
          "Int4",
          "Int8"
        ]
      }
    },
    "query": "\n            SELECT\n                number,\n                l1_batches.timestamp,\n                l1_tx_count,\n                l2_tx_count,\n                bloom,\n                priority_ops_onchain_data,\n                hash,\n                parent_hash,\n                commitment,\n                compressed_write_logs,\n                compressed_contracts,\n                eth_prove_tx_id,\n                eth_commit_tx_id,\n                eth_execute_tx_id,\n                merkle_root_hash,\n                l2_to_l1_logs,\n                l2_to_l1_messages,\n                used_contract_hashes,\n                compressed_initial_writes,\n                compressed_repeated_writes,\n                l2_l1_compressed_messages,\n                l2_l1_merkle_root,\n                rollup_last_leaf_index,\n                zkporter_is_available,\n                l1_batches.bootloader_code_hash,\n                l1_batches.default_aa_code_hash,\n                aux_data_hash,\n                pass_through_data_hash,\n                meta_parameters_hash,\n                protocol_version,\n                compressed_state_diffs,\n                system_logs,\n                events_queue_commitment,\n                bootloader_initial_content_commitment\n            FROM\n                l1_batches\n                LEFT JOIN commitments ON commitments.l1_batch_number = l1_batches.number\n                JOIN protocol_versions ON protocol_versions.id = l1_batches.protocol_version\n            WHERE\n                eth_commit_tx_id IS NULL\n                AND number != 0\n                AND protocol_versions.bootloader_code_hash = $1\n                AND protocol_versions.default_account_code_hash = $2\n                AND commitment IS NOT NULL\n                AND (\n                    protocol_versions.id = $3\n                    OR protocol_versions.upgrade_tx_hash IS NULL\n                )\n            ORDER BY\n                number\n            LIMIT\n                $4\n            "
  },
  "07310d96fc7e258154ad510684e33d196907ebd599e926d305e5ef9f26afa2fa": {
    "describe": {
      "columns": [
        {
          "name": "id",
          "ordinal": 0,
          "type_info": "Int4"
        }
      ],
      "nullable": [
        false
      ],
      "parameters": {
        "Left": [
          "Int4",
          "Text",
          "Timestamp"
        ]
      }
    },
    "query": "INSERT INTO eth_txs_history (eth_tx_id, base_fee_per_gas, priority_fee_per_gas, tx_hash, signed_raw_tx, created_at, updated_at, confirmed_at) VALUES ($1, 0, 0, $2, '\\x00', now(), now(), $3) RETURNING id"
  },
  "08024b2ba970d2fdac2a71c9c7c73be42a289d034670ca4e644f5df1e4614ddf": {
    "describe": {
      "columns": [],
      "nullable": [],
      "parameters": {
        "Left": [
          "Int8",
          "Text",
          "Int4",
          "Bytea",
          "Int4",
          "Text",
          "Int4"
        ]
      }
    },
    "query": "\n                    INSERT INTO\n                        prover_jobs (\n                            l1_batch_number,\n                            circuit_type,\n                            sequence_number,\n                            prover_input,\n                            aggregation_round,\n                            circuit_input_blob_url,\n                            protocol_version,\n                            status,\n                            created_at,\n                            updated_at\n                        )\n                    VALUES\n                        ($1, $2, $3, $4, $5, $6, $7, 'queued', NOW(), NOW())\n                    ON CONFLICT (l1_batch_number, aggregation_round, sequence_number) DO NOTHING\n                    "
  },
  "083991abb3f1c2183d1bd1fb2ad4710daa723e2d9a23317c347f6081465c3643": {
    "describe": {
      "columns": [
        {
          "name": "attempts",
          "ordinal": 0,
          "type_info": "Int2"
        }
      ],
      "nullable": [
        false
      ],
      "parameters": {
        "Left": [
          {
            "Custom": {
              "kind": {
                "Enum": [
                  "Queued",
                  "ManuallySkipped",
                  "InProgress",
                  "Successful",
                  "Failed"
                ]
              },
              "name": "basic_witness_input_producer_job_status"
            }
          },
          "Int8",
          "Time",
          "Text",
          {
            "Custom": {
              "kind": {
                "Enum": [
                  "Queued",
                  "ManuallySkipped",
                  "InProgress",
                  "Successful",
                  "Failed"
                ]
              },
              "name": "basic_witness_input_producer_job_status"
            }
          }
        ]
      }
    },
    "query": "\n            UPDATE basic_witness_input_producer_jobs\n            SET\n                status = $1,\n                updated_at = NOW(),\n                time_taken = $3,\n                error = $4\n            WHERE\n                l1_batch_number = $2\n                AND status != $5\n            RETURNING\n                basic_witness_input_producer_jobs.attempts\n            "
  },
  "08737d11b3e5067a2468013ec6e5d95fc47eb6bedc32f4d824aac9b2b6f96faf": {
    "describe": {
      "columns": [],
      "nullable": [],
      "parameters": {
        "Left": [
          "Int8",
          "Int8"
        ]
      }
    },
    "query": "\n            UPDATE miniblocks\n            SET\n                fee_account_address = l1_batches.fee_account_address\n            FROM\n                l1_batches\n            WHERE\n                l1_batches.number = miniblocks.l1_batch_number\n                AND miniblocks.number BETWEEN $1 AND $2\n                AND miniblocks.fee_account_address = '\\x0000000000000000000000000000000000000000'::bytea\n            "
  },
  "08e59ed8e2fd1a74e19d8bf0d131e4ee6682a89fb86f3b715a240805d44e6d87": {
    "describe": {
      "columns": [],
      "nullable": [],
      "parameters": {
        "Left": [
          "Int8",
          "Text"
        ]
      }
    },
    "query": "\n            INSERT INTO\n                proof_generation_details (l1_batch_number, status, proof_gen_data_blob_url, created_at, updated_at)\n            VALUES\n                ($1, 'ready_to_be_proven', $2, NOW(), NOW())\n            ON CONFLICT (l1_batch_number) DO NOTHING\n            "
  },
  "0914f0ad03d6a8c55d287f94917c6f03469d78bf4f45f5fd1eaf37171db2f04a": {
    "describe": {
      "columns": [
        {
          "name": "l1_batch_number",
          "ordinal": 0,
          "type_info": "Int8"
        }
      ],
      "nullable": [
        false
      ],
      "parameters": {
        "Left": []
      }
    },
    "query": "\n            SELECT\n                l1_batch_number\n            FROM\n                proof_generation_details\n            WHERE\n                status NOT IN ('generated', 'skipped')\n            ORDER BY\n                l1_batch_number ASC\n            LIMIT\n                1\n            "
  },
  "0a3c928a616b5ebc0b977bd773edcde721ca1c652ae2f8db41fb75cecdecb674": {
    "describe": {
      "columns": [
        {
          "name": "count",
          "ordinal": 0,
          "type_info": "Int8"
        }
      ],
      "nullable": [
        null
      ],
      "parameters": {
        "Left": [
          "Int8"
        ]
      }
    },
    "query": "SELECT COUNT(*) FROM storage_logs WHERE miniblock_number = $1"
  },
  "0a3cb11f5bdcb8da31dbd4e3016fced141fb29dd8b6c32dd2dc3452dc294fe1f": {
    "describe": {
      "columns": [],
      "nullable": [],
      "parameters": {
        "Left": [
          "Int4",
          "Int8",
          "Bytea",
          "Bytea",
          "Bytea",
          "Bytea",
          "Bytea",
          "Bytea",
          "Bytea",
          "Bytea"
        ]
      }
    },
    "query": "\n            INSERT INTO\n                protocol_versions (\n                    id,\n                    timestamp,\n                    recursion_scheduler_level_vk_hash,\n                    recursion_node_level_vk_hash,\n                    recursion_leaf_level_vk_hash,\n                    recursion_circuits_set_vks_hash,\n                    bootloader_code_hash,\n                    default_account_code_hash,\n                    verifier_address,\n                    upgrade_tx_hash,\n                    created_at\n                )\n            VALUES\n                ($1, $2, $3, $4, $5, $6, $7, $8, $9, $10, NOW())\n            "
  },
  "0a53fc3c90a14038c9f3f32c3e2e5f7edcafa4fc6757264a96a46dbf7dd1f9cc": {
    "describe": {
      "columns": [],
      "nullable": [],
      "parameters": {
        "Left": [
          "Bytea",
          "Bytea",
          "Numeric",
          "Numeric",
          "Numeric",
          "Jsonb",
          "Int8",
          "Numeric",
          "Numeric",
          "Bytea",
          "Int4",
          "Numeric",
          "Bytea",
          "Bytea",
          "Int4",
          "Numeric",
          "Bytea",
          "Timestamp"
        ]
      }
    },
    "query": "\n                INSERT INTO\n                    transactions (\n                        hash,\n                        is_priority,\n                        initiator_address,\n                        gas_limit,\n                        max_fee_per_gas,\n                        gas_per_pubdata_limit,\n                        data,\n                        priority_op_id,\n                        full_fee,\n                        layer_2_tip_fee,\n                        contract_address,\n                        l1_block_number,\n                        value,\n                        paymaster,\n                        paymaster_input,\n                        tx_format,\n                        l1_tx_mint,\n                        l1_tx_refund_recipient,\n                        received_at,\n                        created_at,\n                        updated_at\n                    )\n                VALUES\n                    (\n                        $1,\n                        TRUE,\n                        $2,\n                        $3,\n                        $4,\n                        $5,\n                        $6,\n                        $7,\n                        $8,\n                        $9,\n                        $10,\n                        $11,\n                        $12,\n                        $13,\n                        $14,\n                        $15,\n                        $16,\n                        $17,\n                        $18,\n                        NOW(),\n                        NOW()\n                    )\n                ON CONFLICT (hash) DO NOTHING\n                "
  },
  "0bdcf87f6910c7222b621f76f71bc6e326e15dca141050bc9d7dacae98a430e8": {
    "describe": {
      "columns": [
        {
          "name": "hash",
          "ordinal": 0,
          "type_info": "Bytea"
        }
      ],
      "nullable": [
        true
      ],
      "parameters": {
        "Left": [
          "Int8"
        ]
      }
    },
    "query": "\n            SELECT\n                hash\n            FROM\n                l1_batches\n            WHERE\n                number = $1\n            "
  },
  "0c899c68886f76a232ffac0454cdfbf962636347864fc365fafa46c7a2da5f30": {
    "describe": {
      "columns": [
        {
          "name": "virtual_blocks",
          "ordinal": 0,
          "type_info": "Int8"
        }
      ],
      "nullable": [
        false
      ],
      "parameters": {
        "Left": [
          "Int8"
        ]
      }
    },
    "query": "\n            SELECT\n                virtual_blocks\n            FROM\n                miniblocks\n            WHERE\n                number = $1\n            "
  },
  "0c95fbfb3a816bd49fd06e3a4f0a52daa202279bf612a9278f663deb78bc6e41": {
    "describe": {
      "columns": [
        {
          "name": "protocol_version",
          "ordinal": 0,
          "type_info": "Int4"
        }
      ],
      "nullable": [
        true
      ],
      "parameters": {
        "Left": [
          "Int8"
        ]
      }
    },
    "query": "\n            SELECT\n                protocol_version\n            FROM\n                l1_batches\n            WHERE\n                number = $1\n            "
  },
  "0d13b8947b1bafa9e5bc6fdc70a986511265c541d81b1d21f0a751ae1399c626": {
    "describe": {
      "columns": [
        {
          "name": "id",
          "ordinal": 0,
          "type_info": "Int8"
        },
        {
          "name": "instance_host",
          "ordinal": 1,
          "type_info": "Inet"
        },
        {
          "name": "instance_port",
          "ordinal": 2,
          "type_info": "Int4"
        },
        {
          "name": "instance_status",
          "ordinal": 3,
          "type_info": "Text"
        },
        {
          "name": "specialized_prover_group_id",
          "ordinal": 4,
          "type_info": "Int2"
        },
        {
          "name": "zone",
          "ordinal": 5,
          "type_info": "Text"
        },
        {
          "name": "created_at",
          "ordinal": 6,
          "type_info": "Timestamp"
        },
        {
          "name": "updated_at",
          "ordinal": 7,
          "type_info": "Timestamp"
        },
        {
          "name": "processing_started_at",
          "ordinal": 8,
          "type_info": "Timestamp"
        }
      ],
      "nullable": [
        false,
        false,
        false,
        false,
        false,
        true,
        false,
        false,
        true
      ],
      "parameters": {
        "Left": [
          "Interval",
          "Int2",
          "Text"
        ]
      }
    },
    "query": "\n            UPDATE gpu_prover_queue_fri\n            SET\n                instance_status = 'reserved',\n                updated_at = NOW(),\n                processing_started_at = NOW()\n            WHERE\n                id IN (\n                    SELECT\n                        id\n                    FROM\n                        gpu_prover_queue_fri\n                    WHERE\n                        specialized_prover_group_id = $2\n                        AND zone = $3\n                        AND (\n                            instance_status = 'available'\n                            OR (\n                                instance_status = 'reserved'\n                                AND processing_started_at < NOW() - $1::INTERVAL\n                            )\n                        )\n                    ORDER BY\n                        updated_at ASC\n                    LIMIT\n                        1\n                    FOR UPDATE\n                        SKIP LOCKED\n                )\n            RETURNING\n                gpu_prover_queue_fri.*\n            "
  },
  "0e1317c908de3d9b9b87b51802cbe545198d7debecd65dc2165731c8a0c0f508": {
    "describe": {
      "columns": [
        {
          "name": "l1_batch_number!",
          "ordinal": 0,
          "type_info": "Int8"
        },
        {
          "name": "circuit_type",
          "ordinal": 1,
          "type_info": "Text"
        }
      ],
      "nullable": [
        null,
        false
      ],
      "parameters": {
        "Left": []
      }
    },
    "query": "\n                SELECT\n                    MIN(l1_batch_number) AS \"l1_batch_number!\",\n                    circuit_type\n                FROM\n                    prover_jobs\n                WHERE\n                    aggregation_round = 0\n                    AND (\n                        status = 'queued'\n                        OR status = 'in_progress'\n                        OR status = 'in_gpu_proof'\n                        OR status = 'failed'\n                    )\n                GROUP BY\n                    circuit_type\n                "
  },
  "10959c91f01ce0da196f4c6eaf0661a097308d9f81024fdfef24a14418202730": {
    "describe": {
      "columns": [
        {
          "name": "verification_info",
          "ordinal": 0,
          "type_info": "Jsonb"
        }
      ],
      "nullable": [
        true
      ],
      "parameters": {
        "Left": [
          "Bytea"
        ]
      }
    },
    "query": "\n            SELECT\n                verification_info\n            FROM\n                contracts_verification_info\n            WHERE\n                address = $1\n            "
  },
  "11af69fc254e54449b64c086667700a95e4c37a7a18531b3cdf120394cb055b9": {
    "describe": {
      "columns": [
        {
          "name": "l1_batch_number",
          "ordinal": 0,
          "type_info": "Int8"
        }
      ],
      "nullable": [
        false
      ],
      "parameters": {
        "Left": [
          "Interval"
        ]
      }
    },
    "query": "\n            UPDATE proof_generation_details\n            SET\n                status = 'picked_by_prover',\n                updated_at = NOW(),\n                prover_taken_at = NOW()\n            WHERE\n                l1_batch_number = (\n                    SELECT\n                        l1_batch_number\n                    FROM\n                        proof_generation_details\n                    WHERE\n                        status = 'ready_to_be_proven'\n                        OR (\n                            status = 'picked_by_prover'\n                            AND prover_taken_at < NOW() - $1::INTERVAL\n                        )\n                    ORDER BY\n                        l1_batch_number ASC\n                    LIMIT\n                        1\n                    FOR UPDATE\n                        SKIP LOCKED\n                )\n            RETURNING\n                proof_generation_details.l1_batch_number\n            "
  },
  "12ab208f416e2875f89e558f0d4aff3a06b7a9c1866132d62e4449fa9436c7c4": {
    "describe": {
      "columns": [],
      "nullable": [],
      "parameters": {
        "Left": [
          "Text",
          "Int8"
        ]
      }
    },
    "query": "\n            UPDATE node_aggregation_witness_jobs_fri\n            SET\n                status = 'failed',\n                error = $1,\n                updated_at = NOW()\n            WHERE\n                id = $2\n            "
  },
  "12ab8ba692a42f528450f2adf8d263298abc0521734f807fbf45484158b167b2": {
    "describe": {
      "columns": [
        {
          "name": "l1_address",
          "ordinal": 0,
          "type_info": "Bytea"
        }
      ],
      "nullable": [
        false
      ],
      "parameters": {
        "Left": []
      }
    },
    "query": "\n                SELECT\n                    l1_address\n                FROM\n                    tokens\n                WHERE\n                    well_known = FALSE\n                "
  },
  "136569d7eb4037fd77e0fac2246c68e8e15a831f1a45dc3b2240d5c6809d5ef2": {
    "describe": {
      "columns": [
        {
          "name": "id",
          "ordinal": 0,
          "type_info": "Int4"
        },
        {
          "name": "timestamp",
          "ordinal": 1,
          "type_info": "Int8"
        },
        {
          "name": "recursion_scheduler_level_vk_hash",
          "ordinal": 2,
          "type_info": "Bytea"
        },
        {
          "name": "recursion_node_level_vk_hash",
          "ordinal": 3,
          "type_info": "Bytea"
        },
        {
          "name": "recursion_leaf_level_vk_hash",
          "ordinal": 4,
          "type_info": "Bytea"
        },
        {
          "name": "recursion_circuits_set_vks_hash",
          "ordinal": 5,
          "type_info": "Bytea"
        },
        {
          "name": "bootloader_code_hash",
          "ordinal": 6,
          "type_info": "Bytea"
        },
        {
          "name": "default_account_code_hash",
          "ordinal": 7,
          "type_info": "Bytea"
        },
        {
          "name": "verifier_address",
          "ordinal": 8,
          "type_info": "Bytea"
        },
        {
          "name": "upgrade_tx_hash",
          "ordinal": 9,
          "type_info": "Bytea"
        },
        {
          "name": "created_at",
          "ordinal": 10,
          "type_info": "Timestamp"
        }
      ],
      "nullable": [
        false,
        false,
        false,
        false,
        false,
        false,
        false,
        false,
        false,
        true,
        false
      ],
      "parameters": {
        "Left": [
          "Int4"
        ]
      }
    },
    "query": "\n            SELECT\n                *\n            FROM\n                protocol_versions\n            WHERE\n                id = $1\n            "
  },
  "15858168fea6808c6d59d0e6d8f28a20420763a3a22899ad0e5f4b953b615a9e": {
    "describe": {
      "columns": [
        {
          "name": "id",
          "ordinal": 0,
          "type_info": "Int4"
        }
      ],
      "nullable": [
        false
      ],
      "parameters": {
        "Left": [
          "Bytea",
          "Bytea",
          "Bytea",
          "Bytea"
        ]
      }
    },
    "query": "\n            SELECT\n                id\n            FROM\n                prover_fri_protocol_versions\n            WHERE\n                recursion_circuits_set_vks_hash = $1\n                AND recursion_leaf_level_vk_hash = $2\n                AND recursion_node_level_vk_hash = $3\n                AND recursion_scheduler_level_vk_hash = $4\n            "
  },
  "1689c212d411ebd99a22210519ea2d505a1aabf52ff4136d2ed1b39c70dd1632": {
    "describe": {
      "columns": [
        {
          "name": "hash",
          "ordinal": 0,
          "type_info": "Bytea"
        },
        {
          "name": "is_priority",
          "ordinal": 1,
          "type_info": "Bool"
        },
        {
          "name": "full_fee",
          "ordinal": 2,
          "type_info": "Numeric"
        },
        {
          "name": "layer_2_tip_fee",
          "ordinal": 3,
          "type_info": "Numeric"
        },
        {
          "name": "initiator_address",
          "ordinal": 4,
          "type_info": "Bytea"
        },
        {
          "name": "nonce",
          "ordinal": 5,
          "type_info": "Int8"
        },
        {
          "name": "signature",
          "ordinal": 6,
          "type_info": "Bytea"
        },
        {
          "name": "input",
          "ordinal": 7,
          "type_info": "Bytea"
        },
        {
          "name": "data",
          "ordinal": 8,
          "type_info": "Jsonb"
        },
        {
          "name": "received_at",
          "ordinal": 9,
          "type_info": "Timestamp"
        },
        {
          "name": "priority_op_id",
          "ordinal": 10,
          "type_info": "Int8"
        },
        {
          "name": "l1_batch_number",
          "ordinal": 11,
          "type_info": "Int8"
        },
        {
          "name": "index_in_block",
          "ordinal": 12,
          "type_info": "Int4"
        },
        {
          "name": "error",
          "ordinal": 13,
          "type_info": "Varchar"
        },
        {
          "name": "gas_limit",
          "ordinal": 14,
          "type_info": "Numeric"
        },
        {
          "name": "gas_per_storage_limit",
          "ordinal": 15,
          "type_info": "Numeric"
        },
        {
          "name": "gas_per_pubdata_limit",
          "ordinal": 16,
          "type_info": "Numeric"
        },
        {
          "name": "tx_format",
          "ordinal": 17,
          "type_info": "Int4"
        },
        {
          "name": "created_at",
          "ordinal": 18,
          "type_info": "Timestamp"
        },
        {
          "name": "updated_at",
          "ordinal": 19,
          "type_info": "Timestamp"
        },
        {
          "name": "execution_info",
          "ordinal": 20,
          "type_info": "Jsonb"
        },
        {
          "name": "contract_address",
          "ordinal": 21,
          "type_info": "Bytea"
        },
        {
          "name": "in_mempool",
          "ordinal": 22,
          "type_info": "Bool"
        },
        {
          "name": "l1_block_number",
          "ordinal": 23,
          "type_info": "Int4"
        },
        {
          "name": "value",
          "ordinal": 24,
          "type_info": "Numeric"
        },
        {
          "name": "paymaster",
          "ordinal": 25,
          "type_info": "Bytea"
        },
        {
          "name": "paymaster_input",
          "ordinal": 26,
          "type_info": "Bytea"
        },
        {
          "name": "max_fee_per_gas",
          "ordinal": 27,
          "type_info": "Numeric"
        },
        {
          "name": "max_priority_fee_per_gas",
          "ordinal": 28,
          "type_info": "Numeric"
        },
        {
          "name": "effective_gas_price",
          "ordinal": 29,
          "type_info": "Numeric"
        },
        {
          "name": "miniblock_number",
          "ordinal": 30,
          "type_info": "Int8"
        },
        {
          "name": "l1_batch_tx_index",
          "ordinal": 31,
          "type_info": "Int4"
        },
        {
          "name": "refunded_gas",
          "ordinal": 32,
          "type_info": "Int8"
        },
        {
          "name": "l1_tx_mint",
          "ordinal": 33,
          "type_info": "Numeric"
        },
        {
          "name": "l1_tx_refund_recipient",
          "ordinal": 34,
          "type_info": "Bytea"
        },
        {
          "name": "upgrade_id",
          "ordinal": 35,
          "type_info": "Int4"
        }
      ],
      "nullable": [
        false,
        false,
        true,
        true,
        false,
        true,
        true,
        true,
        false,
        false,
        true,
        true,
        true,
        true,
        true,
        true,
        true,
        true,
        false,
        false,
        false,
        true,
        false,
        true,
        false,
        false,
        false,
        true,
        true,
        true,
        true,
        true,
        false,
        true,
        true,
        true
      ],
      "parameters": {
        "Left": []
      }
    },
    "query": "\n            SELECT\n                *\n            FROM\n                transactions\n            WHERE\n                miniblock_number IS NOT NULL\n                AND l1_batch_number IS NULL\n            ORDER BY\n                miniblock_number,\n                index_in_block\n            "
  },
  "1766c0a21ba5918dd08f4babd8dbfdf10fb1cb43781219586c169fb976204331": {
    "describe": {
      "columns": [
        {
          "name": "l1_batch_number",
          "ordinal": 0,
          "type_info": "Int8"
        }
      ],
      "nullable": [
        false
      ],
      "parameters": {
        "Left": [
          "Bytea"
        ]
      }
    },
    "query": "\n            SELECT\n                l1_batch_number\n            FROM\n                initial_writes\n            WHERE\n                hashed_key = $1\n            "
  },
  "1862d3a78e4e9068df1b8ce3bbe9f3f0b5d629fdb5c36ea1bfb93ed246be968e": {
    "describe": {
      "columns": [
        {
          "name": "is_priority",
          "ordinal": 0,
          "type_info": "Bool"
        },
        {
          "name": "initiator_address",
          "ordinal": 1,
          "type_info": "Bytea"
        },
        {
          "name": "gas_limit",
          "ordinal": 2,
          "type_info": "Numeric"
        },
        {
          "name": "gas_per_pubdata_limit",
          "ordinal": 3,
          "type_info": "Numeric"
        },
        {
          "name": "received_at",
          "ordinal": 4,
          "type_info": "Timestamp"
        },
        {
          "name": "miniblock_number",
          "ordinal": 5,
          "type_info": "Int8"
        },
        {
          "name": "error",
          "ordinal": 6,
          "type_info": "Varchar"
        },
        {
          "name": "effective_gas_price",
          "ordinal": 7,
          "type_info": "Numeric"
        },
        {
          "name": "refunded_gas",
          "ordinal": 8,
          "type_info": "Int8"
        },
        {
          "name": "eth_commit_tx_hash?",
          "ordinal": 9,
          "type_info": "Text"
        },
        {
          "name": "eth_prove_tx_hash?",
          "ordinal": 10,
          "type_info": "Text"
        },
        {
          "name": "eth_execute_tx_hash?",
          "ordinal": 11,
          "type_info": "Text"
        }
      ],
      "nullable": [
        false,
        false,
        true,
        true,
        false,
        true,
        true,
        true,
        false,
        false,
        false,
        false
      ],
      "parameters": {
        "Left": [
          "Bytea"
        ]
      }
    },
    "query": "\n                SELECT\n                    transactions.is_priority,\n                    transactions.initiator_address,\n                    transactions.gas_limit,\n                    transactions.gas_per_pubdata_limit,\n                    transactions.received_at,\n                    transactions.miniblock_number,\n                    transactions.error,\n                    transactions.effective_gas_price,\n                    transactions.refunded_gas,\n                    commit_tx.tx_hash AS \"eth_commit_tx_hash?\",\n                    prove_tx.tx_hash AS \"eth_prove_tx_hash?\",\n                    execute_tx.tx_hash AS \"eth_execute_tx_hash?\"\n                FROM\n                    transactions\n                    LEFT JOIN miniblocks ON miniblocks.number = transactions.miniblock_number\n                    LEFT JOIN l1_batches ON l1_batches.number = miniblocks.l1_batch_number\n                    LEFT JOIN eth_txs_history AS commit_tx ON (\n                        l1_batches.eth_commit_tx_id = commit_tx.eth_tx_id\n                        AND commit_tx.confirmed_at IS NOT NULL\n                    )\n                    LEFT JOIN eth_txs_history AS prove_tx ON (\n                        l1_batches.eth_prove_tx_id = prove_tx.eth_tx_id\n                        AND prove_tx.confirmed_at IS NOT NULL\n                    )\n                    LEFT JOIN eth_txs_history AS execute_tx ON (\n                        l1_batches.eth_execute_tx_id = execute_tx.eth_tx_id\n                        AND execute_tx.confirmed_at IS NOT NULL\n                    )\n                WHERE\n                    transactions.hash = $1\n                "
  },
  "18820f4ab0c3d2cc9187c5660f9f50e423eb6134659fe52bcc2b27ad16740c96": {
    "describe": {
      "columns": [],
      "nullable": [],
      "parameters": {
        "Left": [
          "ByteaArray"
        ]
      }
    },
    "query": "\n                DELETE FROM transactions\n                WHERE\n                    in_mempool = TRUE\n                    AND initiator_address = ANY ($1)\n                "
  },
  "19314d74e94b610e2da6d728ca37ea964610e131d45f720f7a7b2a130fe9ed89": {
    "describe": {
      "columns": [],
      "nullable": [],
      "parameters": {
        "Left": [
          "Int8",
          "Text",
          "Jsonb",
          "Text"
        ]
      }
    },
    "query": "\n            UPDATE contract_verification_requests\n            SET\n                status = 'failed',\n                updated_at = NOW(),\n                error = $2,\n                compilation_errors = $3,\n                panic_message = $4\n            WHERE\n                id = $1\n            "
  },
  "19545806b8f772075096e69f8665d98a3d9f7df162ae22a98c3c7620fcd13bd2": {
    "describe": {
      "columns": [
        {
          "name": "id",
          "ordinal": 0,
          "type_info": "Int4"
        },
        {
          "name": "timestamp",
          "ordinal": 1,
          "type_info": "Int8"
        },
        {
          "name": "recursion_scheduler_level_vk_hash",
          "ordinal": 2,
          "type_info": "Bytea"
        },
        {
          "name": "recursion_node_level_vk_hash",
          "ordinal": 3,
          "type_info": "Bytea"
        },
        {
          "name": "recursion_leaf_level_vk_hash",
          "ordinal": 4,
          "type_info": "Bytea"
        },
        {
          "name": "recursion_circuits_set_vks_hash",
          "ordinal": 5,
          "type_info": "Bytea"
        },
        {
          "name": "bootloader_code_hash",
          "ordinal": 6,
          "type_info": "Bytea"
        },
        {
          "name": "default_account_code_hash",
          "ordinal": 7,
          "type_info": "Bytea"
        },
        {
          "name": "verifier_address",
          "ordinal": 8,
          "type_info": "Bytea"
        },
        {
          "name": "upgrade_tx_hash",
          "ordinal": 9,
          "type_info": "Bytea"
        },
        {
          "name": "created_at",
          "ordinal": 10,
          "type_info": "Timestamp"
        }
      ],
      "nullable": [
        false,
        false,
        false,
        false,
        false,
        false,
        false,
        false,
        false,
        true,
        false
      ],
      "parameters": {
        "Left": []
      }
    },
    "query": "\n            SELECT\n                *\n            FROM\n                protocol_versions\n            ORDER BY\n                id DESC\n            LIMIT\n                1\n            "
  },
  "19b89495be8aa735db039ccc8a262786c58e54f132588c48f07d9537cf21d3ed": {
    "describe": {
      "columns": [
        {
          "name": "sent_at_block",
          "ordinal": 0,
          "type_info": "Int4"
        }
      ],
      "nullable": [
        true
      ],
      "parameters": {
        "Left": [
          "Int4"
        ]
      }
    },
    "query": "SELECT sent_at_block FROM eth_txs_history WHERE eth_tx_id = $1 AND sent_at_block IS NOT NULL ORDER BY created_at ASC LIMIT 1"
  },
  "1a2a06b30ac16168acbe2bedf54438761192d12afc151cb7181da2147d17f2a8": {
    "describe": {
      "columns": [
        {
          "name": "number",
          "ordinal": 0,
          "type_info": "Int8"
        },
        {
          "name": "timestamp",
          "ordinal": 1,
          "type_info": "Int8"
        },
        {
          "name": "l1_tx_count",
          "ordinal": 2,
          "type_info": "Int4"
        },
        {
          "name": "l2_tx_count",
          "ordinal": 3,
          "type_info": "Int4"
        },
        {
          "name": "bloom",
          "ordinal": 4,
          "type_info": "Bytea"
        },
        {
          "name": "priority_ops_onchain_data",
          "ordinal": 5,
          "type_info": "ByteaArray"
        },
        {
          "name": "hash",
          "ordinal": 6,
          "type_info": "Bytea"
        },
        {
          "name": "parent_hash",
          "ordinal": 7,
          "type_info": "Bytea"
        },
        {
          "name": "commitment",
          "ordinal": 8,
          "type_info": "Bytea"
        },
        {
          "name": "compressed_write_logs",
          "ordinal": 9,
          "type_info": "Bytea"
        },
        {
          "name": "compressed_contracts",
          "ordinal": 10,
          "type_info": "Bytea"
        },
        {
          "name": "eth_prove_tx_id",
          "ordinal": 11,
          "type_info": "Int4"
        },
        {
          "name": "eth_commit_tx_id",
          "ordinal": 12,
          "type_info": "Int4"
        },
        {
          "name": "eth_execute_tx_id",
          "ordinal": 13,
          "type_info": "Int4"
        },
        {
          "name": "merkle_root_hash",
          "ordinal": 14,
          "type_info": "Bytea"
        },
        {
          "name": "l2_to_l1_logs",
          "ordinal": 15,
          "type_info": "ByteaArray"
        },
        {
          "name": "l2_to_l1_messages",
          "ordinal": 16,
          "type_info": "ByteaArray"
        },
        {
          "name": "used_contract_hashes",
          "ordinal": 17,
          "type_info": "Jsonb"
        },
        {
          "name": "compressed_initial_writes",
          "ordinal": 18,
          "type_info": "Bytea"
        },
        {
          "name": "compressed_repeated_writes",
          "ordinal": 19,
          "type_info": "Bytea"
        },
        {
          "name": "l2_l1_compressed_messages",
          "ordinal": 20,
          "type_info": "Bytea"
        },
        {
          "name": "l2_l1_merkle_root",
          "ordinal": 21,
          "type_info": "Bytea"
        },
        {
          "name": "rollup_last_leaf_index",
          "ordinal": 22,
          "type_info": "Int8"
        },
        {
          "name": "zkporter_is_available",
          "ordinal": 23,
          "type_info": "Bool"
        },
        {
          "name": "bootloader_code_hash",
          "ordinal": 24,
          "type_info": "Bytea"
        },
        {
          "name": "default_aa_code_hash",
          "ordinal": 25,
          "type_info": "Bytea"
        },
        {
          "name": "aux_data_hash",
          "ordinal": 26,
          "type_info": "Bytea"
        },
        {
          "name": "pass_through_data_hash",
          "ordinal": 27,
          "type_info": "Bytea"
        },
        {
          "name": "meta_parameters_hash",
          "ordinal": 28,
          "type_info": "Bytea"
        },
        {
          "name": "protocol_version",
          "ordinal": 29,
          "type_info": "Int4"
        },
        {
          "name": "compressed_state_diffs",
          "ordinal": 30,
          "type_info": "Bytea"
        },
        {
          "name": "system_logs",
          "ordinal": 31,
          "type_info": "ByteaArray"
        },
        {
          "name": "events_queue_commitment",
          "ordinal": 32,
          "type_info": "Bytea"
        },
        {
          "name": "bootloader_initial_content_commitment",
          "ordinal": 33,
          "type_info": "Bytea"
        }
      ],
      "nullable": [
        false,
        false,
        false,
        false,
        false,
        false,
        true,
        true,
        true,
        true,
        true,
        true,
        true,
        true,
        true,
        false,
        false,
        false,
        true,
        true,
        true,
        true,
        true,
        true,
        true,
        true,
        true,
        true,
        true,
        true,
        true,
        false,
        true,
        true
      ],
      "parameters": {
        "Left": []
      }
    },
    "query": "\n            SELECT\n                number,\n                timestamp,\n                l1_tx_count,\n                l2_tx_count,\n                bloom,\n                priority_ops_onchain_data,\n                hash,\n                parent_hash,\n                commitment,\n                compressed_write_logs,\n                compressed_contracts,\n                eth_prove_tx_id,\n                eth_commit_tx_id,\n                eth_execute_tx_id,\n                merkle_root_hash,\n                l2_to_l1_logs,\n                l2_to_l1_messages,\n                used_contract_hashes,\n                compressed_initial_writes,\n                compressed_repeated_writes,\n                l2_l1_compressed_messages,\n                l2_l1_merkle_root,\n                rollup_last_leaf_index,\n                zkporter_is_available,\n                bootloader_code_hash,\n                default_aa_code_hash,\n                aux_data_hash,\n                pass_through_data_hash,\n                meta_parameters_hash,\n                protocol_version,\n                compressed_state_diffs,\n                system_logs,\n                events_queue_commitment,\n                bootloader_initial_content_commitment\n            FROM\n                l1_batches\n                LEFT JOIN commitments ON commitments.l1_batch_number = l1_batches.number\n            WHERE\n                number = 0\n                OR eth_commit_tx_id IS NOT NULL\n                AND commitment IS NOT NULL\n            ORDER BY\n                number DESC\n            LIMIT\n                1\n            "
  },
  "1ad3bbd791f3ff0d31683bf59187b84c5fd52f0352f0f0e311d054cb9e45b07e": {
    "describe": {
      "columns": [
        {
          "name": "hashed_key",
          "ordinal": 0,
          "type_info": "Bytea"
        }
      ],
      "nullable": [
        false
      ],
      "parameters": {
        "Left": [
          "Int8"
        ]
      }
    },
    "query": "\n            SELECT DISTINCT\n                ON (hashed_key) hashed_key\n            FROM\n                (\n                    SELECT\n                        *\n                    FROM\n                        storage_logs\n                    WHERE\n                        miniblock_number > $1\n                ) inn\n            "
  },
  "1b4ebbfc96b4fd66ecbe64a6be80a01a6c7cbe9297cbb55d42533fddc18719b6": {
    "describe": {
      "columns": [
        {
          "name": "op_id",
          "ordinal": 0,
          "type_info": "Int8"
        }
      ],
      "nullable": [
        null
      ],
      "parameters": {
        "Left": []
      }
    },
    "query": "\n                SELECT\n                    MAX(priority_op_id) AS \"op_id\"\n                FROM\n                    transactions\n                WHERE\n                    is_priority = TRUE\n                "
  },
  "1bc6597117db032b87df33040d61610ffa7f169d560e79e89b99eedf681c6773": {
    "describe": {
      "columns": [],
      "nullable": [],
      "parameters": {
        "Left": [
          "Int8",
          "Text",
          "Int4"
        ]
      }
    },
    "query": "\n                INSERT INTO\n                    scheduler_witness_jobs_fri (\n                        l1_batch_number,\n                        scheduler_partial_input_blob_url,\n                        protocol_version,\n                        status,\n                        created_at,\n                        updated_at\n                    )\n                VALUES\n                    ($1, $2, $3, 'waiting_for_proofs', NOW(), NOW())\n                ON CONFLICT (l1_batch_number) DO\n                UPDATE\n                SET\n                    updated_at = NOW()\n                "
  },
  "1c60010ded4e79886890a745a050fa6d65c05d8144bdfd143480834ead4bd8d5": {
    "describe": {
      "columns": [
        {
          "name": "id",
          "ordinal": 0,
          "type_info": "Int8"
        },
        {
          "name": "contract_address",
          "ordinal": 1,
          "type_info": "Bytea"
        },
        {
          "name": "source_code",
          "ordinal": 2,
          "type_info": "Text"
        },
        {
          "name": "contract_name",
          "ordinal": 3,
          "type_info": "Text"
        },
        {
          "name": "zk_compiler_version",
          "ordinal": 4,
          "type_info": "Text"
        },
        {
          "name": "compiler_version",
          "ordinal": 5,
          "type_info": "Text"
        },
        {
          "name": "optimization_used",
          "ordinal": 6,
          "type_info": "Bool"
        },
        {
          "name": "optimizer_mode",
          "ordinal": 7,
          "type_info": "Text"
        },
        {
          "name": "constructor_arguments",
          "ordinal": 8,
          "type_info": "Bytea"
        },
        {
          "name": "is_system",
          "ordinal": 9,
          "type_info": "Bool"
        }
      ],
      "nullable": [
        false,
        false,
        false,
        false,
        false,
        false,
        false,
        true,
        false,
        false
      ],
      "parameters": {
        "Left": [
          "Interval"
        ]
      }
    },
    "query": "\n            UPDATE contract_verification_requests\n            SET\n                status = 'in_progress',\n                attempts = attempts + 1,\n                updated_at = NOW(),\n                processing_started_at = NOW()\n            WHERE\n                id = (\n                    SELECT\n                        id\n                    FROM\n                        contract_verification_requests\n                    WHERE\n                        status = 'queued'\n                        OR (\n                            status = 'in_progress'\n                            AND processing_started_at < NOW() - $1::INTERVAL\n                        )\n                    ORDER BY\n                        created_at\n                    LIMIT\n                        1\n                    FOR UPDATE\n                        SKIP LOCKED\n                )\n            RETURNING\n                id,\n                contract_address,\n                source_code,\n                contract_name,\n                zk_compiler_version,\n                compiler_version,\n                optimization_used,\n                optimizer_mode,\n                constructor_arguments,\n                is_system\n            "
  },
  "1c994d418ada78586de829fc2d34d26e48e968c79834858c98b7a7f9dfc81910": {
    "describe": {
      "columns": [],
      "nullable": [],
      "parameters": {
        "Left": [
          "Int8"
        ]
      }
    },
    "query": "\n            DELETE FROM l2_to_l1_logs\n            WHERE\n                miniblock_number > $1\n            "
  },
  "1d2cc4b485536af350089cf7950be3b85419fde77038dd3de6c55aa9c55d375c": {
    "describe": {
      "columns": [
        {
          "name": "value!",
          "ordinal": 0,
          "type_info": "Bytea"
        },
        {
          "name": "l1_address!",
          "ordinal": 1,
          "type_info": "Bytea"
        },
        {
          "name": "l2_address!",
          "ordinal": 2,
          "type_info": "Bytea"
        },
        {
          "name": "symbol!",
          "ordinal": 3,
          "type_info": "Varchar"
        },
        {
          "name": "name!",
          "ordinal": 4,
          "type_info": "Varchar"
        },
        {
          "name": "decimals!",
          "ordinal": 5,
          "type_info": "Int4"
        },
        {
          "name": "usd_price?",
          "ordinal": 6,
          "type_info": "Numeric"
        }
      ],
      "nullable": [
        false,
        false,
        false,
        false,
        false,
        false,
        true
      ],
      "parameters": {
        "Left": [
          "ByteaArray",
          "Bytea",
          "Bytea",
          "Bytea"
        ]
      }
    },
    "query": "\n            SELECT\n                storage.value AS \"value!\",\n                tokens.l1_address AS \"l1_address!\",\n                tokens.l2_address AS \"l2_address!\",\n                tokens.symbol AS \"symbol!\",\n                tokens.name AS \"name!\",\n                tokens.decimals AS \"decimals!\",\n                tokens.usd_price AS \"usd_price?\"\n            FROM\n                storage\n                INNER JOIN tokens ON storage.address = tokens.l2_address\n                OR (\n                    storage.address = $2\n                    AND tokens.l2_address = $3\n                )\n            WHERE\n                storage.hashed_key = ANY ($1)\n                AND storage.value != $4\n            "
  },
  "1d6b698b241cb6c5efd070a98165f6760cfeac185330d1d9c5cdb5b383ed8ed4": {
    "describe": {
      "columns": [
        {
          "name": "id",
          "ordinal": 0,
          "type_info": "Int8"
        }
      ],
      "nullable": [
        false
      ],
      "parameters": {
        "Left": [
          "Bytea",
          "Text",
          "Text",
          "Text",
          "Text",
          "Bool",
          "Text",
          "Bytea",
          "Bool"
        ]
      }
    },
    "query": "\n            INSERT INTO\n                contract_verification_requests (\n                    contract_address,\n                    source_code,\n                    contract_name,\n                    zk_compiler_version,\n                    compiler_version,\n                    optimization_used,\n                    optimizer_mode,\n                    constructor_arguments,\n                    is_system,\n                    status,\n                    created_at,\n                    updated_at\n                )\n            VALUES\n                ($1, $2, $3, $4, $5, $6, $7, $8, $9, 'queued', NOW(), NOW())\n            RETURNING\n                id\n            "
  },
  "1dcb3afb0c1947f92981f61d95c099c4591ce3f8d51f3df99db0165e086f96af": {
    "describe": {
      "columns": [
        {
          "name": "bytecode",
          "ordinal": 0,
          "type_info": "Bytea"
        }
      ],
      "nullable": [
        false
      ],
      "parameters": {
        "Left": [
          "Bytea"
        ]
      }
    },
    "query": "\n            SELECT\n                bytecode\n            FROM\n                factory_deps\n            WHERE\n                bytecode_hash = $1\n            "
  },
  "1e54aebf94d27244638f04d1d35a5a088ceebfef0228701fcbed8255b74b1050": {
    "describe": {
      "columns": [
        {
          "name": "hash",
          "ordinal": 0,
          "type_info": "Bytea"
        },
        {
          "name": "is_priority",
          "ordinal": 1,
          "type_info": "Bool"
        },
        {
          "name": "full_fee",
          "ordinal": 2,
          "type_info": "Numeric"
        },
        {
          "name": "layer_2_tip_fee",
          "ordinal": 3,
          "type_info": "Numeric"
        },
        {
          "name": "initiator_address",
          "ordinal": 4,
          "type_info": "Bytea"
        },
        {
          "name": "nonce",
          "ordinal": 5,
          "type_info": "Int8"
        },
        {
          "name": "signature",
          "ordinal": 6,
          "type_info": "Bytea"
        },
        {
          "name": "input",
          "ordinal": 7,
          "type_info": "Bytea"
        },
        {
          "name": "data",
          "ordinal": 8,
          "type_info": "Jsonb"
        },
        {
          "name": "received_at",
          "ordinal": 9,
          "type_info": "Timestamp"
        },
        {
          "name": "priority_op_id",
          "ordinal": 10,
          "type_info": "Int8"
        },
        {
          "name": "l1_batch_number",
          "ordinal": 11,
          "type_info": "Int8"
        },
        {
          "name": "index_in_block",
          "ordinal": 12,
          "type_info": "Int4"
        },
        {
          "name": "error",
          "ordinal": 13,
          "type_info": "Varchar"
        },
        {
          "name": "gas_limit",
          "ordinal": 14,
          "type_info": "Numeric"
        },
        {
          "name": "gas_per_storage_limit",
          "ordinal": 15,
          "type_info": "Numeric"
        },
        {
          "name": "gas_per_pubdata_limit",
          "ordinal": 16,
          "type_info": "Numeric"
        },
        {
          "name": "tx_format",
          "ordinal": 17,
          "type_info": "Int4"
        },
        {
          "name": "created_at",
          "ordinal": 18,
          "type_info": "Timestamp"
        },
        {
          "name": "updated_at",
          "ordinal": 19,
          "type_info": "Timestamp"
        },
        {
          "name": "execution_info",
          "ordinal": 20,
          "type_info": "Jsonb"
        },
        {
          "name": "contract_address",
          "ordinal": 21,
          "type_info": "Bytea"
        },
        {
          "name": "in_mempool",
          "ordinal": 22,
          "type_info": "Bool"
        },
        {
          "name": "l1_block_number",
          "ordinal": 23,
          "type_info": "Int4"
        },
        {
          "name": "value",
          "ordinal": 24,
          "type_info": "Numeric"
        },
        {
          "name": "paymaster",
          "ordinal": 25,
          "type_info": "Bytea"
        },
        {
          "name": "paymaster_input",
          "ordinal": 26,
          "type_info": "Bytea"
        },
        {
          "name": "max_fee_per_gas",
          "ordinal": 27,
          "type_info": "Numeric"
        },
        {
          "name": "max_priority_fee_per_gas",
          "ordinal": 28,
          "type_info": "Numeric"
        },
        {
          "name": "effective_gas_price",
          "ordinal": 29,
          "type_info": "Numeric"
        },
        {
          "name": "miniblock_number",
          "ordinal": 30,
          "type_info": "Int8"
        },
        {
          "name": "l1_batch_tx_index",
          "ordinal": 31,
          "type_info": "Int4"
        },
        {
          "name": "refunded_gas",
          "ordinal": 32,
          "type_info": "Int8"
        },
        {
          "name": "l1_tx_mint",
          "ordinal": 33,
          "type_info": "Numeric"
        },
        {
          "name": "l1_tx_refund_recipient",
          "ordinal": 34,
          "type_info": "Bytea"
        },
        {
          "name": "upgrade_id",
          "ordinal": 35,
          "type_info": "Int4"
        }
      ],
      "nullable": [
        false,
        false,
        true,
        true,
        false,
        true,
        true,
        true,
        false,
        false,
        true,
        true,
        true,
        true,
        true,
        true,
        true,
        true,
        false,
        false,
        false,
        true,
        false,
        true,
        false,
        false,
        false,
        true,
        true,
        true,
        true,
        true,
        false,
        true,
        true,
        true
      ],
      "parameters": {
        "Left": [
          "Int8"
        ]
      }
    },
    "query": "\n                SELECT\n                    *\n                FROM\n                    transactions\n                WHERE\n                    miniblock_number = $1\n                ORDER BY\n                    index_in_block\n                "
  },
  "1ea37ef1c3df72e5e9c50cfa1675fc7f60618209d0132e7937a1347b7e94b212": {
    "describe": {
      "columns": [
        {
          "name": "number",
          "ordinal": 0,
          "type_info": "Int8"
        }
      ],
      "nullable": [
        false
      ],
      "parameters": {
        "Left": []
      }
    },
    "query": "\n            SELECT\n                number\n            FROM\n                l1_batches\n            WHERE\n                eth_prove_tx_id IS NOT NULL\n                AND eth_execute_tx_id IS NULL\n            ORDER BY\n                number\n            LIMIT\n                1\n            "
  },
  "1ed2d7e5e98b15420a21650809d710ce910d0c9138d85cb55e16459c757dea03": {
    "describe": {
      "columns": [
        {
          "name": "protocol_version",
          "ordinal": 0,
          "type_info": "Int4"
        }
      ],
      "nullable": [
        true
      ],
      "parameters": {
        "Left": []
      }
    },
    "query": "\n            SELECT\n                protocol_version\n            FROM\n                l1_batches\n            ORDER BY\n                number DESC\n            LIMIT\n                1\n            "
  },
  "1f25016c41169aa4ab14db2faf7b2d0413d0f89c309de4b31254c309116ea60c": {
    "describe": {
      "columns": [],
      "nullable": [],
      "parameters": {
        "Left": [
          "Bytea",
          "Varchar",
          "Varchar",
          "Int4"
        ]
      }
    },
    "query": "\n                UPDATE tokens\n                SET\n                    token_list_name = $2,\n                    token_list_symbol = $3,\n                    token_list_decimals = $4,\n                    well_known = TRUE,\n                    updated_at = NOW()\n                WHERE\n                    l1_address = $1\n                "
  },
  "1f46524410ce0f193dc6547499bde995ddddc621ee2149f08f905af2d8aadd03": {
    "describe": {
      "columns": [],
      "nullable": [],
      "parameters": {
        "Left": [
          "ByteaArray",
          "Int4Array",
          "ByteaArray",
          "ByteaArray",
          "NumericArray",
          "NumericArray",
          "NumericArray",
          "NumericArray",
          "Int4Array",
          "Int4Array",
          "VarcharArray",
          "NumericArray",
          "JsonbArray",
          "ByteaArray",
          "JsonbArray",
          "Int8Array",
          "NumericArray",
          "ByteaArray",
          "ByteaArray",
          "ByteaArray",
          "Int8"
        ]
      }
    },
    "query": "\n                    UPDATE transactions\n                    SET\n                        hash = data_table.hash,\n                        signature = data_table.signature,\n                        gas_limit = data_table.gas_limit,\n                        max_fee_per_gas = data_table.max_fee_per_gas,\n                        max_priority_fee_per_gas = data_table.max_priority_fee_per_gas,\n                        gas_per_pubdata_limit = data_table.gas_per_pubdata_limit,\n                        input = data_table.input,\n                        data = data_table.data,\n                        tx_format = data_table.tx_format,\n                        miniblock_number = $21,\n                        index_in_block = data_table.index_in_block,\n                        error = NULLIF(data_table.error, ''),\n                        effective_gas_price = data_table.effective_gas_price,\n                        execution_info = data_table.new_execution_info,\n                        refunded_gas = data_table.refunded_gas,\n                        value = data_table.value,\n                        contract_address = data_table.contract_address,\n                        paymaster = data_table.paymaster,\n                        paymaster_input = data_table.paymaster_input,\n                        in_mempool = FALSE,\n                        updated_at = NOW()\n                    FROM\n                        (\n                            SELECT\n                                data_table_temp.*\n                            FROM\n                                (\n                                    SELECT\n                                        UNNEST($1::bytea[]) AS initiator_address,\n                                        UNNEST($2::INT[]) AS nonce,\n                                        UNNEST($3::bytea[]) AS hash,\n                                        UNNEST($4::bytea[]) AS signature,\n                                        UNNEST($5::NUMERIC[]) AS gas_limit,\n                                        UNNEST($6::NUMERIC[]) AS max_fee_per_gas,\n                                        UNNEST($7::NUMERIC[]) AS max_priority_fee_per_gas,\n                                        UNNEST($8::NUMERIC[]) AS gas_per_pubdata_limit,\n                                        UNNEST($9::INT[]) AS tx_format,\n                                        UNNEST($10::INTEGER[]) AS index_in_block,\n                                        UNNEST($11::VARCHAR[]) AS error,\n                                        UNNEST($12::NUMERIC[]) AS effective_gas_price,\n                                        UNNEST($13::jsonb[]) AS new_execution_info,\n                                        UNNEST($14::bytea[]) AS input,\n                                        UNNEST($15::jsonb[]) AS data,\n                                        UNNEST($16::BIGINT[]) AS refunded_gas,\n                                        UNNEST($17::NUMERIC[]) AS value,\n                                        UNNEST($18::bytea[]) AS contract_address,\n                                        UNNEST($19::bytea[]) AS paymaster,\n                                        UNNEST($20::bytea[]) AS paymaster_input\n                                ) AS data_table_temp\n                                JOIN transactions ON transactions.initiator_address = data_table_temp.initiator_address\n                                AND transactions.nonce = data_table_temp.nonce\n                            ORDER BY\n                                transactions.hash\n                        ) AS data_table\n                    WHERE\n                        transactions.initiator_address = data_table.initiator_address\n                        AND transactions.nonce = data_table.nonce\n                    "
  },
  "2003dcf7bc807c7d345368538accd9b0128f82306e27e4c7258116082a54ab95": {
    "describe": {
      "columns": [
        {
          "name": "hash",
          "ordinal": 0,
          "type_info": "Bytea"
        },
        {
          "name": "received_at",
          "ordinal": 1,
          "type_info": "Timestamp"
        }
      ],
      "nullable": [
        false,
        false
      ],
      "parameters": {
        "Left": [
          "Timestamp",
          "Int8"
        ]
      }
    },
    "query": "\n            SELECT\n                transactions.hash,\n                transactions.received_at\n            FROM\n                transactions\n                LEFT JOIN miniblocks ON miniblocks.number = miniblock_number\n            WHERE\n                received_at > $1\n            ORDER BY\n                received_at ASC\n            LIMIT\n                $2\n            "
  },
  "2028ba507f3ccd474f0261e571eb19a3a7feec950cb3e503588cf55d954a493a": {
    "describe": {
      "columns": [
        {
          "name": "bytecode",
          "ordinal": 0,
          "type_info": "Bytea"
        }
      ],
      "nullable": [
        false
      ],
      "parameters": {
        "Left": [
          "Int8"
        ]
      }
    },
    "query": "\n            SELECT\n                bytecode\n            FROM\n                factory_deps\n            WHERE\n                miniblock_number <= $1\n            "
  },
  "20f84f9ec21459d8c7ad53241758eeab159533211d2ddbef41e6ff0ba937d04a": {
    "describe": {
      "columns": [],
      "nullable": [],
      "parameters": {
        "Left": [
          "Int8"
        ]
      }
    },
    "query": "\n            UPDATE l1_batches\n            SET\n                skip_proof = TRUE\n            WHERE\n                number = $1\n            "
  },
  "23be43bf705d679ca751c89353716065fcad42c6b621efb3a135a16b477dcfd9": {
    "describe": {
      "columns": [
        {
          "name": "id",
          "ordinal": 0,
          "type_info": "Int4"
        },
        {
          "name": "nonce",
          "ordinal": 1,
          "type_info": "Int8"
        },
        {
          "name": "raw_tx",
          "ordinal": 2,
          "type_info": "Bytea"
        },
        {
          "name": "contract_address",
          "ordinal": 3,
          "type_info": "Text"
        },
        {
          "name": "tx_type",
          "ordinal": 4,
          "type_info": "Text"
        },
        {
          "name": "gas_used",
          "ordinal": 5,
          "type_info": "Int8"
        },
        {
          "name": "created_at",
          "ordinal": 6,
          "type_info": "Timestamp"
        },
        {
          "name": "updated_at",
          "ordinal": 7,
          "type_info": "Timestamp"
        },
        {
          "name": "has_failed",
          "ordinal": 8,
          "type_info": "Bool"
        },
        {
          "name": "sent_at_block",
          "ordinal": 9,
          "type_info": "Int4"
        },
        {
          "name": "confirmed_eth_tx_history_id",
          "ordinal": 10,
          "type_info": "Int4"
        },
        {
          "name": "predicted_gas_cost",
          "ordinal": 11,
          "type_info": "Int8"
        }
      ],
      "nullable": [
        false,
        false,
        false,
        false,
        false,
        true,
        false,
        false,
        false,
        true,
        true,
        false
      ],
      "parameters": {
        "Left": []
      }
    },
    "query": "\n            SELECT\n                *\n            FROM\n                eth_txs\n            WHERE\n                confirmed_eth_tx_history_id IS NULL\n                AND id <= (\n                    SELECT\n                        COALESCE(MAX(eth_tx_id), 0)\n                    FROM\n                        eth_txs_history\n                    WHERE\n                        sent_at_block IS NOT NULL\n                )\n            ORDER BY\n                id\n            "
  },
  "245dc5bb82cc82df38e4440a7746ca08324bc86a72e4ea85c9c7962a6c8c9e30": {
    "describe": {
      "columns": [],
      "nullable": [],
      "parameters": {
        "Left": [
          "Int4",
          "Int8",
          "Int8"
        ]
      }
    },
    "query": "\n                    UPDATE l1_batches\n                    SET\n                        eth_prove_tx_id = $1,\n                        updated_at = NOW()\n                    WHERE\n                        number BETWEEN $2 AND $3\n                    "
  },
  "24722ee4ced7f03e60b1b5ecaaa5234d536b064951a67d826ac49b7a3a095a1a": {
    "describe": {
      "columns": [
        {
          "name": "hashed_key",
          "ordinal": 0,
          "type_info": "Bytea"
        },
        {
          "name": "index",
          "ordinal": 1,
          "type_info": "Int8"
        }
      ],
      "nullable": [
        false,
        false
      ],
      "parameters": {
        "Left": [
          "Int8"
        ]
      }
    },
    "query": "\n            SELECT\n                hashed_key,\n                INDEX\n            FROM\n                initial_writes\n            WHERE\n                l1_batch_number = $1\n            ORDER BY\n                INDEX\n            "
  },
  "249cb862d44196cb6dc3945e907717b0dd3cec64b0b29f59b273f1c6952e01da": {
    "describe": {
      "columns": [
        {
          "name": "bytecode_hash",
          "ordinal": 0,
          "type_info": "Bytea"
        }
      ],
      "nullable": [
        false
      ],
      "parameters": {
        "Left": [
          "Int8"
        ]
      }
    },
    "query": "\n            SELECT\n                bytecode_hash\n            FROM\n                factory_deps\n            WHERE\n                miniblock_number > $1\n            "
  },
  "25da6bb0199e9899be4b7050ec96e04b1c15b017cd8336b47dd307327f1894ce": {
    "describe": {
      "columns": [],
      "nullable": [],
      "parameters": {
        "Left": [
          "Int8",
          "Int8",
          "Bytea",
          "Int4",
          "Int4",
          "Bytea",
          "Numeric",
          "Int8",
          "Int8",
          "Int8",
          "Bytea",
          "Bytea",
          "Int4",
          "Int8"
        ]
      }
    },
    "query": "\n            INSERT INTO\n                miniblocks (\n                    number,\n                    timestamp,\n                    hash,\n                    l1_tx_count,\n                    l2_tx_count,\n                    fee_account_address,\n                    base_fee_per_gas,\n                    l1_gas_price,\n                    l2_fair_gas_price,\n                    gas_per_pubdata_limit,\n                    bootloader_code_hash,\n                    default_aa_code_hash,\n                    protocol_version,\n                    virtual_blocks,\n                    created_at,\n                    updated_at\n                )\n            VALUES\n                ($1, $2, $3, $4, $5, $6, $7, $8, $9, $10, $11, $12, $13, $14, NOW(), NOW())\n            "
  },
  "26cb272c2a46a267c47681e0f1f07997b7e24682da56f84d812da2b9aeb14ca2": {
    "describe": {
      "columns": [
        {
          "name": "miniblock_number!",
          "ordinal": 0,
          "type_info": "Int8"
        },
        {
          "name": "hash",
          "ordinal": 1,
          "type_info": "Bytea"
        },
        {
          "name": "index_in_block!",
          "ordinal": 2,
          "type_info": "Int4"
        },
        {
          "name": "l1_batch_tx_index!",
          "ordinal": 3,
          "type_info": "Int4"
        }
      ],
      "nullable": [
        true,
        false,
        true,
        true
      ],
      "parameters": {
        "Left": [
          "Int8"
        ]
      }
    },
    "query": "\n                SELECT\n                    miniblock_number AS \"miniblock_number!\",\n                    hash,\n                    index_in_block AS \"index_in_block!\",\n                    l1_batch_tx_index AS \"l1_batch_tx_index!\"\n                FROM\n                    transactions\n                WHERE\n                    l1_batch_number = $1\n                ORDER BY\n                    miniblock_number,\n                    index_in_block\n                "
  },
  "26e0b7eb1871d94ddc98254fece6381a9c4165e2727542eaeef3bbedd13a4f20": {
    "describe": {
      "columns": [],
      "nullable": [],
      "parameters": {
        "Left": [
          "Text",
          "Int8"
        ]
      }
    },
    "query": "\n            UPDATE proof_generation_details\n            SET\n                status = $1,\n                updated_at = NOW()\n            WHERE\n                l1_batch_number = $2\n            "
  },
  "2737fea02599cdc163854b1395c42d4ef93ca238fd2fbc9155e6d012d0d1e113": {
    "describe": {
      "columns": [],
      "nullable": [],
      "parameters": {
        "Left": [
          "Varchar",
          "Bytea"
        ]
      }
    },
    "query": "\n                UPDATE transactions\n                SET\n                    error = $1,\n                    updated_at = NOW()\n                WHERE\n                    hash = $2\n                "
  },
  "2757b30c4641a346eb0226c706223efc18e51e6d4092188e081f4fafe92fe0ef": {
    "describe": {
      "columns": [
        {
          "name": "bootloader_code_hash",
          "ordinal": 0,
          "type_info": "Bytea"
        },
        {
          "name": "default_account_code_hash",
          "ordinal": 1,
          "type_info": "Bytea"
        },
        {
          "name": "id",
          "ordinal": 2,
          "type_info": "Int4"
        }
      ],
      "nullable": [
        false,
        false,
        false
      ],
      "parameters": {
        "Left": [
          "Int8"
        ]
      }
    },
    "query": "\n            SELECT\n                bootloader_code_hash,\n                default_account_code_hash,\n                id\n            FROM\n                protocol_versions\n            WHERE\n                timestamp <= $1\n            ORDER BY\n                id DESC\n            LIMIT\n                1\n            "
  },
  "280cf015e40353e2833c0a70b77095596297be0d728a0aa2d9b180fb72de222b": {
    "describe": {
      "columns": [
        {
          "name": "attempts",
          "ordinal": 0,
          "type_info": "Int2"
        }
      ],
      "nullable": [
        false
      ],
      "parameters": {
        "Left": [
          "Int8"
        ]
      }
    },
    "query": "\n            SELECT\n                attempts\n            FROM\n                basic_witness_input_producer_jobs\n            WHERE\n                l1_batch_number = $1\n            "
  },
  "293258ecb299be5f5e81696d14883f115cd97586bd795ee31f58fc14e56d58cb": {
    "describe": {
      "columns": [],
      "nullable": [],
      "parameters": {
        "Left": [
          "Int8"
        ]
      }
    },
    "query": "\n            DELETE FROM events\n            WHERE\n                miniblock_number > $1\n            "
  },
  "2955e976281f9cbd98b7378c5ab52964b268b93c32fd280c49bf9f932884300d": {
    "describe": {
      "columns": [
        {
          "name": "timestamp",
          "ordinal": 0,
          "type_info": "Int8"
        }
      ],
      "nullable": [
        false
      ],
      "parameters": {
        "Left": []
      }
    },
    "query": "\n            SELECT\n                timestamp\n            FROM\n                l1_batches\n            WHERE\n                eth_prove_tx_id IS NULL\n                AND number > 0\n            ORDER BY\n                number\n            LIMIT\n                1\n            "
  },
  "2a2469109033ba08591db3647b73595fe783b7b894748d07fed9735c58fb28fb": {
    "describe": {
      "columns": [
        {
          "name": "number",
          "ordinal": 0,
          "type_info": "Int8"
        }
      ],
      "nullable": [
        false
      ],
      "parameters": {
        "Left": []
      }
    },
    "query": "\n            SELECT\n                number\n            FROM\n                miniblocks\n            WHERE\n                consensus IS NOT NULL\n            ORDER BY\n                number DESC\n            LIMIT\n                1\n            "
  },
  "2b626262c8003817ee02978f77452554ccfb5b83f00efdc12bed0f60ef439785": {
    "describe": {
      "columns": [
        {
          "name": "id",
          "ordinal": 0,
          "type_info": "Int8"
        }
      ],
      "nullable": [
        false
      ],
      "parameters": {
        "Left": [
          "Int8",
          "Int2",
          "Int2",
          "Int4"
        ]
      }
    },
    "query": "\n            SELECT\n                id\n            FROM\n                prover_jobs_fri\n            WHERE\n                l1_batch_number = $1\n                AND circuit_id = $2\n                AND aggregation_round = $3\n                AND depth = $4\n                AND status = 'successful'\n            ORDER BY\n                sequence_number ASC;\n            "
  },
  "2c827c1c3cfa3552b90d4746c5df45d57f1f8b2558fdb374bf02e84d3c825a23": {
    "describe": {
      "columns": [
        {
          "name": "number",
          "ordinal": 0,
          "type_info": "Int8"
        }
      ],
      "nullable": [
        null
      ],
      "parameters": {
        "Left": []
      }
    },
    "query": "\n            SELECT\n                MAX(number) AS \"number\"\n            FROM\n                miniblocks\n            "
  },
  "2d0c2e9ec4187641baef8a33229bffc78d92adb3c1e3ca60b12163e38c67047e": {
    "describe": {
      "columns": [
        {
          "name": "count!",
          "ordinal": 0,
          "type_info": "Int8"
        }
      ],
      "nullable": [
        null
      ],
      "parameters": {
        "Left": [
          "Bytea"
        ]
      }
    },
    "query": "\n            SELECT\n                COUNT(*) AS \"count!\"\n            FROM\n                contracts_verification_info\n            WHERE\n                address = $1\n            "
  },
  "2d1e0f2e043c193052c9cc20f9efeb5f094160627bc09db4bda2dda9a8c11c44": {
    "describe": {
      "columns": [],
      "nullable": [],
      "parameters": {
        "Left": [
          "Bytea",
          "Jsonb"
        ]
      }
    },
    "query": "\n            INSERT INTO\n                contracts_verification_info (address, verification_info)\n            VALUES\n                ($1, $2)\n            ON CONFLICT (address) DO\n            UPDATE\n            SET\n                verification_info = $2\n            "
  },
  "2d31fcce581975a82d6156b52e35fb7a093b73727f75e0cb7db9cea480c95f5c": {
    "describe": {
      "columns": [
        {
          "name": "id",
          "ordinal": 0,
          "type_info": "Int8"
        },
        {
          "name": "status",
          "ordinal": 1,
          "type_info": "Text"
        },
        {
          "name": "attempts",
          "ordinal": 2,
          "type_info": "Int2"
        }
      ],
      "nullable": [
        false,
        false,
        false
      ],
      "parameters": {
        "Left": [
          "Interval",
          "Int2"
        ]
      }
    },
    "query": "\n                UPDATE prover_jobs_fri\n                SET\n                    status = 'queued',\n                    updated_at = NOW(),\n                    processing_started_at = NOW()\n                WHERE\n                    id IN (\n                        SELECT\n                            id\n                        FROM\n                            prover_jobs_fri\n                        WHERE\n                            (\n                                status = 'in_progress'\n                                AND processing_started_at <= NOW() - $1::INTERVAL\n                                AND attempts < $2\n                            )\n                            OR (\n                                status = 'in_gpu_proof'\n                                AND processing_started_at <= NOW() - $1::INTERVAL\n                                AND attempts < $2\n                            )\n                            OR (\n                                status = 'failed'\n                                AND attempts < $2\n                            )\n                        FOR UPDATE\n                            SKIP LOCKED\n                    )\n                RETURNING\n                    id,\n                    status,\n                    attempts\n                "
  },
  "2d862097cfae49a1fb28ec0a05176085385c3a79d72f49669b4215a9454323c2": {
    "describe": {
      "columns": [
        {
          "name": "index",
          "ordinal": 0,
          "type_info": "Int8"
        }
      ],
      "nullable": [
        false
      ],
      "parameters": {
        "Left": [
          "Int8"
        ]
      }
    },
    "query": "\n            SELECT\n                INDEX\n            FROM\n                initial_writes\n            WHERE\n                l1_batch_number <= $1\n            ORDER BY\n                l1_batch_number DESC,\n                INDEX DESC\n            LIMIT\n                1;\n            "
  },
  "2d87b294817859e42258136b1cb78f42a877039094c3d6354928a03dad29451a": {
    "describe": {
      "columns": [],
      "nullable": [],
      "parameters": {
        "Left": [
          "Int8",
          "Int4Array"
        ]
      }
    },
    "query": "\n            DELETE FROM storage_logs\n            WHERE\n                miniblock_number = $1\n                AND operation_number != ALL ($2)\n            "
  },
  "2dd7dbaeb2572404451e78a96f540e73a2778633bbf9d8e591ec912634639af9": {
    "describe": {
      "columns": [
        {
          "name": "hash",
          "ordinal": 0,
          "type_info": "Bytea"
        },
        {
          "name": "is_priority",
          "ordinal": 1,
          "type_info": "Bool"
        },
        {
          "name": "full_fee",
          "ordinal": 2,
          "type_info": "Numeric"
        },
        {
          "name": "layer_2_tip_fee",
          "ordinal": 3,
          "type_info": "Numeric"
        },
        {
          "name": "initiator_address",
          "ordinal": 4,
          "type_info": "Bytea"
        },
        {
          "name": "nonce",
          "ordinal": 5,
          "type_info": "Int8"
        },
        {
          "name": "signature",
          "ordinal": 6,
          "type_info": "Bytea"
        },
        {
          "name": "input",
          "ordinal": 7,
          "type_info": "Bytea"
        },
        {
          "name": "data",
          "ordinal": 8,
          "type_info": "Jsonb"
        },
        {
          "name": "received_at",
          "ordinal": 9,
          "type_info": "Timestamp"
        },
        {
          "name": "priority_op_id",
          "ordinal": 10,
          "type_info": "Int8"
        },
        {
          "name": "l1_batch_number",
          "ordinal": 11,
          "type_info": "Int8"
        },
        {
          "name": "index_in_block",
          "ordinal": 12,
          "type_info": "Int4"
        },
        {
          "name": "error",
          "ordinal": 13,
          "type_info": "Varchar"
        },
        {
          "name": "gas_limit",
          "ordinal": 14,
          "type_info": "Numeric"
        },
        {
          "name": "gas_per_storage_limit",
          "ordinal": 15,
          "type_info": "Numeric"
        },
        {
          "name": "gas_per_pubdata_limit",
          "ordinal": 16,
          "type_info": "Numeric"
        },
        {
          "name": "tx_format",
          "ordinal": 17,
          "type_info": "Int4"
        },
        {
          "name": "created_at",
          "ordinal": 18,
          "type_info": "Timestamp"
        },
        {
          "name": "updated_at",
          "ordinal": 19,
          "type_info": "Timestamp"
        },
        {
          "name": "execution_info",
          "ordinal": 20,
          "type_info": "Jsonb"
        },
        {
          "name": "contract_address",
          "ordinal": 21,
          "type_info": "Bytea"
        },
        {
          "name": "in_mempool",
          "ordinal": 22,
          "type_info": "Bool"
        },
        {
          "name": "l1_block_number",
          "ordinal": 23,
          "type_info": "Int4"
        },
        {
          "name": "value",
          "ordinal": 24,
          "type_info": "Numeric"
        },
        {
          "name": "paymaster",
          "ordinal": 25,
          "type_info": "Bytea"
        },
        {
          "name": "paymaster_input",
          "ordinal": 26,
          "type_info": "Bytea"
        },
        {
          "name": "max_fee_per_gas",
          "ordinal": 27,
          "type_info": "Numeric"
        },
        {
          "name": "max_priority_fee_per_gas",
          "ordinal": 28,
          "type_info": "Numeric"
        },
        {
          "name": "effective_gas_price",
          "ordinal": 29,
          "type_info": "Numeric"
        },
        {
          "name": "miniblock_number",
          "ordinal": 30,
          "type_info": "Int8"
        },
        {
          "name": "l1_batch_tx_index",
          "ordinal": 31,
          "type_info": "Int4"
        },
        {
          "name": "refunded_gas",
          "ordinal": 32,
          "type_info": "Int8"
        },
        {
          "name": "l1_tx_mint",
          "ordinal": 33,
          "type_info": "Numeric"
        },
        {
          "name": "l1_tx_refund_recipient",
          "ordinal": 34,
          "type_info": "Bytea"
        },
        {
          "name": "upgrade_id",
          "ordinal": 35,
          "type_info": "Int4"
        }
      ],
      "nullable": [
        false,
        false,
        true,
        true,
        false,
        true,
        true,
        true,
        false,
        false,
        true,
        true,
        true,
        true,
        true,
        true,
        true,
        true,
        false,
        false,
        false,
        true,
        false,
        true,
        false,
        false,
        false,
        true,
        true,
        true,
        true,
        true,
        false,
        true,
        true,
        true
      ],
      "parameters": {
        "Left": [
          "Int8"
        ]
      }
    },
    "query": "\n            SELECT\n                *\n            FROM\n                transactions\n            WHERE\n                miniblock_number = $1\n            ORDER BY\n                index_in_block\n            "
  },
  "2ddba807ac8ec5260bf92c77073eb89c728357c0744f209090824695a5d35fa3": {
    "describe": {
      "columns": [
        {
          "name": "hash",
          "ordinal": 0,
          "type_info": "Bytea"
        }
      ],
      "nullable": [
        false
      ],
      "parameters": {
        "Left": [
          "Int8"
        ]
      }
    },
    "query": "\n                UPDATE transactions\n                SET\n                    l1_batch_number = NULL,\n                    miniblock_number = NULL,\n                    error = NULL,\n                    index_in_block = NULL,\n                    execution_info = '{}'\n                WHERE\n                    miniblock_number > $1\n                RETURNING\n                    hash\n                "
  },
  "2e0ea9434195270cc65cdca1f674d6b3b1d15b818974e4e403f4ac418ed40c2c": {
    "describe": {
      "columns": [
        {
          "name": "id",
          "ordinal": 0,
          "type_info": "Int4"
        }
      ],
      "nullable": [
        false
      ],
      "parameters": {
        "Left": [
          "Int4",
          "Int8",
          "Int8",
          "Text",
          "Bytea"
        ]
      }
    },
    "query": "\n            INSERT INTO\n                eth_txs_history (\n                    eth_tx_id,\n                    base_fee_per_gas,\n                    priority_fee_per_gas,\n                    tx_hash,\n                    signed_raw_tx,\n                    created_at,\n                    updated_at\n                )\n            VALUES\n                ($1, $2, $3, $4, $5, NOW(), NOW())\n            ON CONFLICT (tx_hash) DO NOTHING\n            RETURNING\n                id\n            "
  },
  "2e5b9ae1b81b0abfe7a962c93b3119a0a60dc9804175b2baf8b45939c74bd583": {
    "describe": {
      "columns": [],
      "nullable": [],
      "parameters": {
        "Left": [
          "TextArray",
          "Text"
        ]
      }
    },
    "query": "\n            INSERT INTO\n                compiler_versions (VERSION, compiler, created_at, updated_at)\n            SELECT\n                u.version,\n                $2,\n                NOW(),\n                NOW()\n            FROM\n                UNNEST($1::TEXT[]) AS u (VERSION)\n            ON CONFLICT (VERSION, compiler) DO NOTHING\n            "
  },
  "2eb25bfcfc1114de825dc4eeb0605d7d1c9e649663f6e9444c4425821d0a5b71": {
    "describe": {
      "columns": [
        {
          "name": "eth_commit_tx_id",
          "ordinal": 0,
          "type_info": "Int4"
        }
      ],
      "nullable": [
        true
      ],
      "parameters": {
        "Left": [
          "Int8"
        ]
      }
    },
    "query": "\n            SELECT\n                eth_commit_tx_id\n            FROM\n                l1_batches\n            WHERE\n                number = $1\n            "
  },
  "2eb617f3e34ac5b21f925053a45da2b4afc314a3b3e78b041b44c8a020a0ee12": {
    "describe": {
      "columns": [],
      "nullable": [],
      "parameters": {
        "Left": [
          "ByteaArray"
        ]
      }
    },
    "query": "\n                UPDATE transactions\n                SET\n                    in_mempool = FALSE\n                FROM\n                    UNNEST($1::bytea[]) AS s (address)\n                WHERE\n                    transactions.in_mempool = TRUE\n                    AND transactions.initiator_address = s.address\n                "
  },
  "31f12a8c44124bb2ce31889ac5295f3823926f69cb1d54874878e6d6c301bfd8": {
    "describe": {
      "columns": [
        {
          "name": "count!",
          "ordinal": 0,
          "type_info": "Int8"
        }
      ],
      "nullable": [
        null
      ],
      "parameters": {
        "Left": []
      }
    },
    "query": "\n            SELECT\n                COUNT(*) AS \"count!\"\n            FROM\n                l1_batches\n            "
  },
  "322d919ff1ef4675623a58af2b0e9ebdda648667d48d6b27ddf155f2fe01d77a": {
    "describe": {
      "columns": [],
      "nullable": [],
      "parameters": {
        "Left": [
          "Int8",
          "Bytea",
          "Bytea"
        ]
      }
    },
    "query": "\n                UPDATE l1_batches\n                SET\n                    commitment = $2,\n                    aux_data_hash = $3,\n                    updated_at = NOW()\n                WHERE\n                    number = $1\n                "
  },
  "3263423b6097fac01eadd978b826b831321c10f91b87cea38dc8a7377da9385e": {
    "describe": {
      "columns": [
        {
          "name": "id",
          "ordinal": 0,
          "type_info": "Int8"
        },
        {
          "name": "circuit_input_blob_url",
          "ordinal": 1,
          "type_info": "Text"
        }
      ],
      "nullable": [
        false,
        true
      ],
      "parameters": {
        "Left": [
          "Int8"
        ]
      }
    },
    "query": "\n                SELECT\n                    id,\n                    circuit_input_blob_url\n                FROM\n                    prover_jobs\n                WHERE\n                    status = 'successful'\n                    AND circuit_input_blob_url IS NOT NULL\n                    AND updated_at < NOW() - INTERVAL '30 days'\n                LIMIT\n                    $1;\n                "
  },
  "32792c6aee69cb8c8b928a209a3b04ba5868d1897553df85aac15b169ebb0732": {
    "describe": {
      "columns": [],
      "nullable": [],
      "parameters": {
        "Left": [
          "Int8",
          {
            "Custom": {
              "kind": {
                "Enum": [
                  "Queued",
                  "ManuallySkipped",
                  "InProgress",
                  "Successful",
                  "Failed"
                ]
              },
              "name": "basic_witness_input_producer_job_status"
            }
          }
        ]
      }
    },
    "query": "\n            INSERT INTO\n                basic_witness_input_producer_jobs (l1_batch_number, status, created_at, updated_at)\n            VALUES\n                ($1, $2, NOW(), NOW())\n            ON CONFLICT (l1_batch_number) DO NOTHING\n            "
  },
  "33d6be45b246523ad76f9ae512322ff6372f63ecadb504a329499b02e7d3550e": {
    "describe": {
      "columns": [
        {
          "name": "l1_batch_number",
          "ordinal": 0,
          "type_info": "Int8"
        },
        {
          "name": "circuit_id",
          "ordinal": 1,
          "type_info": "Int2"
        }
      ],
      "nullable": [
        false,
        false
      ],
      "parameters": {
        "Left": []
      }
    },
    "query": "\n                UPDATE leaf_aggregation_witness_jobs_fri\n                SET\n                    status = 'queued'\n                WHERE\n                    (l1_batch_number, circuit_id) IN (\n                        SELECT\n                            prover_jobs_fri.l1_batch_number,\n                            prover_jobs_fri.circuit_id\n                        FROM\n                            prover_jobs_fri\n                            JOIN leaf_aggregation_witness_jobs_fri lawj ON prover_jobs_fri.l1_batch_number = lawj.l1_batch_number\n                            AND prover_jobs_fri.circuit_id = lawj.circuit_id\n                        WHERE\n                            lawj.status = 'waiting_for_proofs'\n                            AND prover_jobs_fri.status = 'successful'\n                            AND prover_jobs_fri.aggregation_round = 0\n                        GROUP BY\n                            prover_jobs_fri.l1_batch_number,\n                            prover_jobs_fri.circuit_id,\n                            lawj.number_of_basic_circuits\n                        HAVING\n                            COUNT(*) = lawj.number_of_basic_circuits\n                    )\n                RETURNING\n                    l1_batch_number,\n                    circuit_id;\n                "
  },
  "3490fe0b778a03c73111bf8cbf426b0b3185a231bbf0b8b132a1a95bc157e827": {
    "describe": {
      "columns": [
        {
          "name": "hashed_key",
          "ordinal": 0,
          "type_info": "Bytea"
        },
        {
          "name": "l1_batch_number",
          "ordinal": 1,
          "type_info": "Int8"
        },
        {
          "name": "index",
          "ordinal": 2,
          "type_info": "Int8"
        }
      ],
      "nullable": [
        false,
        false,
        false
      ],
      "parameters": {
        "Left": [
          "ByteaArray"
        ]
      }
    },
    "query": "\n            SELECT\n                hashed_key,\n                l1_batch_number,\n                INDEX\n            FROM\n                initial_writes\n            WHERE\n                hashed_key = ANY ($1::bytea[])\n            "
  },
  "3502a673e04b57bfde096303d7643092702c835069cc055e01f382bc56681401": {
    "describe": {
      "columns": [],
      "nullable": [],
      "parameters": {
        "Left": [
          "Time",
          "Bytea",
          "Text",
          "Int8"
        ]
      }
    },
    "query": "\n                UPDATE prover_jobs\n                SET\n                    status = 'successful',\n                    updated_at = NOW(),\n                    time_taken = $1,\n                    result = $2,\n                    proccesed_by = $3\n                WHERE\n                    id = $4\n                "
  },
  "35b87a3b7db0af87c6a95e9fe7ef9044ae85b579c7051301b40bd5f94df1f530": {
    "describe": {
      "columns": [],
      "nullable": [],
      "parameters": {
        "Left": [
          "Text",
          "Int8"
        ]
      }
    },
    "query": "\n                UPDATE prover_jobs_fri\n                SET\n                    status = 'failed',\n                    error = $1,\n                    updated_at = NOW()\n                WHERE\n                    id = $2\n                "
  },
  "367ca58514762ffc26fd906c4c441a21691357494c2f9919bfcbcbb0e42315c2": {
    "describe": {
      "columns": [
        {
          "name": "count!",
          "ordinal": 0,
          "type_info": "Int8"
        }
      ],
      "nullable": [
        null
      ],
      "parameters": {
        "Left": [
          "Int8"
        ]
      }
    },
    "query": "\n            SELECT\n                COUNT(*) AS \"count!\"\n            FROM\n                miniblocks\n            WHERE\n                number = $1\n                AND consensus IS NOT NULL\n            "
  },
  "36832c980386260f6e8b7896b4dc2c0dde98b592fdecfde8d740ce05db19e89f": {
    "describe": {
      "columns": [
        {
          "name": "number",
          "ordinal": 0,
          "type_info": "Int8"
        },
        {
          "name": "timestamp",
          "ordinal": 1,
          "type_info": "Int8"
        },
        {
          "name": "l1_tx_count",
          "ordinal": 2,
          "type_info": "Int4"
        },
        {
          "name": "l2_tx_count",
          "ordinal": 3,
          "type_info": "Int4"
        },
        {
          "name": "bloom",
          "ordinal": 4,
          "type_info": "Bytea"
        },
        {
          "name": "priority_ops_onchain_data",
          "ordinal": 5,
          "type_info": "ByteaArray"
        },
        {
          "name": "hash",
          "ordinal": 6,
          "type_info": "Bytea"
        },
        {
          "name": "parent_hash",
          "ordinal": 7,
          "type_info": "Bytea"
        },
        {
          "name": "commitment",
          "ordinal": 8,
          "type_info": "Bytea"
        },
        {
          "name": "compressed_write_logs",
          "ordinal": 9,
          "type_info": "Bytea"
        },
        {
          "name": "compressed_contracts",
          "ordinal": 10,
          "type_info": "Bytea"
        },
        {
          "name": "eth_prove_tx_id",
          "ordinal": 11,
          "type_info": "Int4"
        },
        {
          "name": "eth_commit_tx_id",
          "ordinal": 12,
          "type_info": "Int4"
        },
        {
          "name": "eth_execute_tx_id",
          "ordinal": 13,
          "type_info": "Int4"
        },
        {
          "name": "merkle_root_hash",
          "ordinal": 14,
          "type_info": "Bytea"
        },
        {
          "name": "l2_to_l1_logs",
          "ordinal": 15,
          "type_info": "ByteaArray"
        },
        {
          "name": "l2_to_l1_messages",
          "ordinal": 16,
          "type_info": "ByteaArray"
        },
        {
          "name": "used_contract_hashes",
          "ordinal": 17,
          "type_info": "Jsonb"
        },
        {
          "name": "compressed_initial_writes",
          "ordinal": 18,
          "type_info": "Bytea"
        },
        {
          "name": "compressed_repeated_writes",
          "ordinal": 19,
          "type_info": "Bytea"
        },
        {
          "name": "l2_l1_compressed_messages",
          "ordinal": 20,
          "type_info": "Bytea"
        },
        {
          "name": "l2_l1_merkle_root",
          "ordinal": 21,
          "type_info": "Bytea"
        },
        {
          "name": "rollup_last_leaf_index",
          "ordinal": 22,
          "type_info": "Int8"
        },
        {
          "name": "zkporter_is_available",
          "ordinal": 23,
          "type_info": "Bool"
        },
        {
          "name": "bootloader_code_hash",
          "ordinal": 24,
          "type_info": "Bytea"
        },
        {
          "name": "default_aa_code_hash",
          "ordinal": 25,
          "type_info": "Bytea"
        },
        {
          "name": "aux_data_hash",
          "ordinal": 26,
          "type_info": "Bytea"
        },
        {
          "name": "pass_through_data_hash",
          "ordinal": 27,
          "type_info": "Bytea"
        },
        {
          "name": "meta_parameters_hash",
          "ordinal": 28,
          "type_info": "Bytea"
        },
        {
          "name": "protocol_version",
          "ordinal": 29,
          "type_info": "Int4"
        },
        {
          "name": "compressed_state_diffs",
          "ordinal": 30,
          "type_info": "Bytea"
        },
        {
          "name": "system_logs",
          "ordinal": 31,
          "type_info": "ByteaArray"
        },
        {
          "name": "events_queue_commitment",
          "ordinal": 32,
          "type_info": "Bytea"
        },
        {
          "name": "bootloader_initial_content_commitment",
          "ordinal": 33,
          "type_info": "Bytea"
        }
      ],
      "nullable": [
        false,
        false,
        false,
        false,
        false,
        false,
        true,
        true,
        true,
        true,
        true,
        true,
        true,
        true,
        true,
        false,
        false,
        false,
        true,
        true,
        true,
        true,
        true,
        true,
        true,
        true,
        true,
        true,
        true,
        true,
        true,
        false,
        true,
        true
      ],
      "parameters": {
        "Left": [
          "Int8",
          "Int8",
          "Int8"
        ]
      }
    },
    "query": "\n                SELECT\n                    number,\n                    timestamp,\n                    l1_tx_count,\n                    l2_tx_count,\n                    bloom,\n                    priority_ops_onchain_data,\n                    hash,\n                    parent_hash,\n                    commitment,\n                    compressed_write_logs,\n                    compressed_contracts,\n                    eth_prove_tx_id,\n                    eth_commit_tx_id,\n                    eth_execute_tx_id,\n                    merkle_root_hash,\n                    l2_to_l1_logs,\n                    l2_to_l1_messages,\n                    used_contract_hashes,\n                    compressed_initial_writes,\n                    compressed_repeated_writes,\n                    l2_l1_compressed_messages,\n                    l2_l1_merkle_root,\n                    rollup_last_leaf_index,\n                    zkporter_is_available,\n                    bootloader_code_hash,\n                    default_aa_code_hash,\n                    aux_data_hash,\n                    pass_through_data_hash,\n                    meta_parameters_hash,\n                    protocol_version,\n                    compressed_state_diffs,\n                    system_logs,\n                    events_queue_commitment,\n                    bootloader_initial_content_commitment\n                FROM\n                    l1_batches\n                    LEFT JOIN commitments ON commitments.l1_batch_number = l1_batches.number\n                WHERE\n                    number BETWEEN $1 AND $2\n                ORDER BY\n                    number\n                LIMIT\n                    $3\n                "
  },
  "373f6339a61c6ac74080f855fcc25dab33355eefdce69255bc7106675b0e5641": {
    "describe": {
      "columns": [
        {
          "name": "count!",
          "ordinal": 0,
          "type_info": "Int8"
        }
      ],
      "nullable": [
        null
      ],
      "parameters": {
        "Left": [
          "Int4"
        ]
      }
    },
    "query": "\n            SELECT\n                COUNT(*) AS \"count!\"\n            FROM\n                prover_protocol_versions\n            WHERE\n                id = $1\n            "
  },
  "38a8b00e320b16e99f6ea0e5954e2f7e49cd6600bd3d56cf41795c2c9e082e4c": {
    "describe": {
      "columns": [
        {
          "name": "number",
          "ordinal": 0,
          "type_info": "Int8"
        }
      ],
      "nullable": [
        null
      ],
      "parameters": {
        "Left": []
      }
    },
    "query": "\n            SELECT\n                MAX(number) AS \"number\"\n            FROM\n                l1_batches\n            "
  },
  "3b0af308b0ce95a13a4eed40834279601234a489f73d843f2f314252ed4cb8b0": {
    "describe": {
      "columns": [
        {
          "name": "hashed_key",
          "ordinal": 0,
          "type_info": "Bytea"
        },
        {
          "name": "value!",
          "ordinal": 1,
          "type_info": "Bytea"
        }
      ],
      "nullable": [
        false,
        false
      ],
      "parameters": {
        "Left": [
          "ByteaArray"
        ]
      }
    },
    "query": "\n                SELECT\n                    hashed_key,\n                    value AS \"value!\"\n                FROM\n                    storage\n                WHERE\n                    hashed_key = ANY ($1)\n                "
  },
  "3b3fbcffd2702047045c2f358e8ac77b63879ab97a32eed8392b48cc46116a28": {
    "describe": {
      "columns": [],
      "nullable": [],
      "parameters": {
        "Left": [
          "ByteaArray"
        ]
      }
    },
    "query": "\n                DELETE FROM call_traces\n                WHERE\n                    tx_hash = ANY ($1)\n                "
  },
  "3b4d5009ec22f54cc7d305aa11d96ec397767a063dc21aa3add974cb9b070361": {
    "describe": {
      "columns": [],
      "nullable": [],
      "parameters": {
        "Left": [
          "ByteaArray",
          "ByteaArray",
          "Int8"
        ]
      }
    },
    "query": "\n            INSERT INTO\n                factory_deps (bytecode_hash, bytecode, miniblock_number, created_at, updated_at)\n            SELECT\n                u.bytecode_hash,\n                u.bytecode,\n                $3,\n                NOW(),\n                NOW()\n            FROM\n                UNNEST($1::bytea[], $2::bytea[]) AS u (bytecode_hash, bytecode)\n            ON CONFLICT (bytecode_hash) DO NOTHING\n            "
  },
  "3c1d5f985be7e378211aa339c2c6387f2f3eda07a630503324bd6576dbdf8231": {
    "describe": {
      "columns": [
        {
          "name": "trace",
          "ordinal": 0,
          "type_info": "Jsonb"
        }
      ],
      "nullable": [
        false
      ],
      "parameters": {
        "Left": [
          "Bytea"
        ]
      }
    },
    "query": "\n                SELECT\n                    trace\n                FROM\n                    transaction_traces\n                WHERE\n                    tx_hash = $1\n                "
  },
  "3c3abbf689fa64c6da7de69fd916769dbb04d3a61cf232892236c974660ffe64": {
    "describe": {
      "columns": [
        {
          "name": "l1_batch_number",
          "ordinal": 0,
          "type_info": "Int8"
        },
        {
          "name": "status",
          "ordinal": 1,
          "type_info": "Text"
        },
        {
          "name": "attempts",
          "ordinal": 2,
          "type_info": "Int2"
        }
      ],
      "nullable": [
        false,
        false,
        false
      ],
      "parameters": {
        "Left": [
          "Interval",
          "Int2"
        ]
      }
    },
    "query": "\n            UPDATE scheduler_witness_jobs_fri\n            SET\n                status = 'queued',\n                updated_at = NOW(),\n                processing_started_at = NOW()\n            WHERE\n                (\n                    status = 'in_progress'\n                    AND processing_started_at <= NOW() - $1::INTERVAL\n                    AND attempts < $2\n                )\n                OR (\n                    status = 'failed'\n                    AND attempts < $2\n                )\n            RETURNING\n                l1_batch_number,\n                status,\n                attempts\n            "
  },
  "3e170eea3a5ea5c7389c15f76c6489745438eae73a07b577aa25bd08adf95354": {
    "describe": {
      "columns": [],
      "nullable": [],
      "parameters": {
        "Left": [
          "Bytea",
          "Int8",
          "Bytea"
        ]
      }
    },
    "query": "\n                DELETE FROM tokens\n                WHERE\n                    l2_address IN (\n                        SELECT\n                            SUBSTRING(key, 12, 20)\n                        FROM\n                            storage_logs\n                        WHERE\n                            storage_logs.address = $1\n                            AND miniblock_number > $2\n                            AND NOT EXISTS (\n                                SELECT\n                                    1\n                                FROM\n                                    storage_logs AS s\n                                WHERE\n                                    s.hashed_key = storage_logs.hashed_key\n                                    AND (s.miniblock_number, s.operation_number) >= (storage_logs.miniblock_number, storage_logs.operation_number)\n                                    AND s.value = $3\n                            )\n                    )\n                "
  },
  "3ec365c5c81f4678a905ae5bbd48b87ead36f593488437c6f67da629ca81e4fa": {
    "describe": {
      "columns": [],
      "nullable": [],
      "parameters": {
        "Left": [
          "Int8"
        ]
      }
    },
    "query": "\n            UPDATE scheduler_witness_jobs_fri\n            SET\n                status = 'queued'\n            WHERE\n                l1_batch_number = $1\n                AND status != 'successful'\n                AND status != 'in_progress'\n            "
  },
  "40c82325e05572db9c3a4ca8cc347617ed18495ef147b3ecfacdd89f54957b6a": {
    "describe": {
      "columns": [],
      "nullable": [],
      "parameters": {
        "Left": [
          "Int4",
          "Int8",
          "Bytea",
          "Bytea",
          "Bytea",
          "Bytea",
          "Bytea"
        ]
      }
    },
    "query": "\n            INSERT INTO\n                prover_protocol_versions (\n                    id,\n                    timestamp,\n                    recursion_scheduler_level_vk_hash,\n                    recursion_node_level_vk_hash,\n                    recursion_leaf_level_vk_hash,\n                    recursion_circuits_set_vks_hash,\n                    verifier_address,\n                    created_at\n                )\n            VALUES\n                ($1, $2, $3, $4, $5, $6, $7, NOW())\n            "
  },
  "41c9f45d6eb727aafad0d8c18024cee5c602d275bb812022cc8fdabf0a60e151": {
    "describe": {
      "columns": [
        {
          "name": "id",
          "ordinal": 0,
          "type_info": "Int4"
        },
        {
          "name": "eth_tx_id",
          "ordinal": 1,
          "type_info": "Int4"
        },
        {
          "name": "tx_hash",
          "ordinal": 2,
          "type_info": "Text"
        },
        {
          "name": "base_fee_per_gas",
          "ordinal": 3,
          "type_info": "Int8"
        },
        {
          "name": "priority_fee_per_gas",
          "ordinal": 4,
          "type_info": "Int8"
        },
        {
          "name": "signed_raw_tx",
          "ordinal": 5,
          "type_info": "Bytea"
        },
        {
          "name": "nonce",
          "ordinal": 6,
          "type_info": "Int8"
        }
      ],
      "nullable": [
        false,
        false,
        false,
        false,
        false,
        true,
        false
      ],
      "parameters": {
        "Left": []
      }
    },
    "query": "\n            SELECT\n                eth_txs_history.id,\n                eth_txs_history.eth_tx_id,\n                eth_txs_history.tx_hash,\n                eth_txs_history.base_fee_per_gas,\n                eth_txs_history.priority_fee_per_gas,\n                eth_txs_history.signed_raw_tx,\n                eth_txs.nonce\n            FROM\n                eth_txs_history\n                JOIN eth_txs ON eth_txs.id = eth_txs_history.eth_tx_id\n            WHERE\n                eth_txs_history.sent_at_block IS NULL\n                AND eth_txs.confirmed_eth_tx_history_id IS NULL\n            ORDER BY\n                eth_txs_history.id DESC\n            "
  },
  "44490ad52b8dbcd978a96677ffac5437752a4cf3ac92ec09b334089a8dc5b4ca": {
    "describe": {
      "columns": [
        {
          "name": "number",
          "ordinal": 0,
          "type_info": "Int8"
        },
        {
          "name": "timestamp",
          "ordinal": 1,
          "type_info": "Int8"
        },
        {
          "name": "l1_tx_count",
          "ordinal": 2,
          "type_info": "Int4"
        },
        {
          "name": "l2_tx_count",
          "ordinal": 3,
          "type_info": "Int4"
        },
        {
          "name": "root_hash?",
          "ordinal": 4,
          "type_info": "Bytea"
        },
        {
          "name": "commit_tx_hash?",
          "ordinal": 5,
          "type_info": "Text"
        },
        {
          "name": "committed_at?",
          "ordinal": 6,
          "type_info": "Timestamp"
        },
        {
          "name": "prove_tx_hash?",
          "ordinal": 7,
          "type_info": "Text"
        },
        {
          "name": "proven_at?",
          "ordinal": 8,
          "type_info": "Timestamp"
        },
        {
          "name": "execute_tx_hash?",
          "ordinal": 9,
          "type_info": "Text"
        },
        {
          "name": "executed_at?",
          "ordinal": 10,
          "type_info": "Timestamp"
        },
        {
          "name": "l1_gas_price",
          "ordinal": 11,
          "type_info": "Int8"
        },
        {
          "name": "l2_fair_gas_price",
          "ordinal": 12,
          "type_info": "Int8"
        },
        {
          "name": "bootloader_code_hash",
          "ordinal": 13,
          "type_info": "Bytea"
        },
        {
          "name": "default_aa_code_hash",
          "ordinal": 14,
          "type_info": "Bytea"
        }
      ],
      "nullable": [
        false,
        false,
        false,
        false,
        true,
        false,
        true,
        false,
        true,
        false,
        true,
        false,
        false,
        true,
        true
      ],
      "parameters": {
        "Left": [
          "Int8"
        ]
      }
    },
    "query": "\n            WITH\n                mb AS (\n                    SELECT\n                        l1_gas_price,\n                        l2_fair_gas_price\n                    FROM\n                        miniblocks\n                    WHERE\n                        l1_batch_number = $1\n                    LIMIT\n                        1\n                )\n            SELECT\n                l1_batches.number,\n                l1_batches.timestamp,\n                l1_batches.l1_tx_count,\n                l1_batches.l2_tx_count,\n                l1_batches.hash AS \"root_hash?\",\n                commit_tx.tx_hash AS \"commit_tx_hash?\",\n                commit_tx.confirmed_at AS \"committed_at?\",\n                prove_tx.tx_hash AS \"prove_tx_hash?\",\n                prove_tx.confirmed_at AS \"proven_at?\",\n                execute_tx.tx_hash AS \"execute_tx_hash?\",\n                execute_tx.confirmed_at AS \"executed_at?\",\n                mb.l1_gas_price,\n                mb.l2_fair_gas_price,\n                l1_batches.bootloader_code_hash,\n                l1_batches.default_aa_code_hash\n            FROM\n                l1_batches\n                INNER JOIN mb ON TRUE\n                LEFT JOIN eth_txs_history AS commit_tx ON (\n                    l1_batches.eth_commit_tx_id = commit_tx.eth_tx_id\n                    AND commit_tx.confirmed_at IS NOT NULL\n                )\n                LEFT JOIN eth_txs_history AS prove_tx ON (\n                    l1_batches.eth_prove_tx_id = prove_tx.eth_tx_id\n                    AND prove_tx.confirmed_at IS NOT NULL\n                )\n                LEFT JOIN eth_txs_history AS execute_tx ON (\n                    l1_batches.eth_execute_tx_id = execute_tx.eth_tx_id\n                    AND execute_tx.confirmed_at IS NOT NULL\n                )\n            WHERE\n                l1_batches.number = $1\n            "
  },
  "46c4696fff5a4b8cc5cb46b05645da82065836fe17687ffad04126a6a8b2b27c": {
    "describe": {
      "columns": [],
      "nullable": [],
      "parameters": {
        "Left": [
          "Time",
          "Int8"
        ]
      }
    },
    "query": "\n            UPDATE leaf_aggregation_witness_jobs_fri\n            SET\n                status = 'successful',\n                updated_at = NOW(),\n                time_taken = $1\n            WHERE\n                id = $2\n            "
  },
  "4d263992ed6d5abbd7d3ca43af9d772d8801b0ae673b7173ae08a1fa6cbf67b2": {
    "describe": {
      "columns": [
        {
          "name": "id",
          "ordinal": 0,
          "type_info": "Int8"
        },
        {
          "name": "l1_batch_number",
          "ordinal": 1,
          "type_info": "Int8"
        },
        {
          "name": "circuit_id",
          "ordinal": 2,
          "type_info": "Int2"
        },
        {
          "name": "aggregation_round",
          "ordinal": 3,
          "type_info": "Int2"
        },
        {
          "name": "sequence_number",
          "ordinal": 4,
          "type_info": "Int4"
        },
        {
          "name": "depth",
          "ordinal": 5,
          "type_info": "Int4"
        },
        {
          "name": "is_node_final_proof",
          "ordinal": 6,
          "type_info": "Bool"
        }
      ],
      "nullable": [
        false,
        false,
        false,
        false,
        false,
        false,
        false
      ],
      "parameters": {
        "Left": [
          "Int4Array",
          "Text"
        ]
      }
    },
    "query": "\n            UPDATE prover_jobs_fri\n            SET\n                status = 'in_progress',\n                attempts = attempts + 1,\n                updated_at = NOW(),\n                processing_started_at = NOW(),\n                picked_by = $2\n            WHERE\n                id = (\n                    SELECT\n                        id\n                    FROM\n                        prover_jobs_fri\n                    WHERE\n                        status = 'queued'\n                        AND protocol_version = ANY ($1)\n                    ORDER BY\n                        aggregation_round DESC,\n                        l1_batch_number ASC,\n                        id ASC\n                    LIMIT\n                        1\n                    FOR UPDATE\n                        SKIP LOCKED\n                )\n            RETURNING\n                prover_jobs_fri.id,\n                prover_jobs_fri.l1_batch_number,\n                prover_jobs_fri.circuit_id,\n                prover_jobs_fri.aggregation_round,\n                prover_jobs_fri.sequence_number,\n                prover_jobs_fri.depth,\n                prover_jobs_fri.is_node_final_proof\n            "
  },
  "4d50dabc25d392e6b9d0dbe0e386ea7ef2c1178b1b0394a17442185b79f2d77d": {
    "describe": {
      "columns": [
        {
          "name": "id",
          "ordinal": 0,
          "type_info": "Int4"
        }
      ],
      "nullable": [
        false
      ],
      "parameters": {
        "Left": [
          "Text"
        ]
      }
    },
    "query": "SELECT eth_txs.id FROM eth_txs_history JOIN eth_txs ON eth_txs.confirmed_eth_tx_history_id = eth_txs_history.id WHERE eth_txs_history.tx_hash = $1"
  },
  "4d84bb4e180b7267bee5e3c1f83c6d47e8e1b4b5124c82c1f35d405204fcf783": {
    "describe": {
      "columns": [
        {
          "name": "id",
          "ordinal": 0,
          "type_info": "Int4"
        },
        {
          "name": "eth_tx_id",
          "ordinal": 1,
          "type_info": "Int4"
        },
        {
          "name": "tx_hash",
          "ordinal": 2,
          "type_info": "Text"
        },
        {
          "name": "created_at",
          "ordinal": 3,
          "type_info": "Timestamp"
        },
        {
          "name": "updated_at",
          "ordinal": 4,
          "type_info": "Timestamp"
        },
        {
          "name": "base_fee_per_gas",
          "ordinal": 5,
          "type_info": "Int8"
        },
        {
          "name": "priority_fee_per_gas",
          "ordinal": 6,
          "type_info": "Int8"
        },
        {
          "name": "confirmed_at",
          "ordinal": 7,
          "type_info": "Timestamp"
        },
        {
          "name": "signed_raw_tx",
          "ordinal": 8,
          "type_info": "Bytea"
        },
        {
          "name": "sent_at_block",
          "ordinal": 9,
          "type_info": "Int4"
        },
        {
          "name": "sent_at",
          "ordinal": 10,
          "type_info": "Timestamp"
        }
      ],
      "nullable": [
        false,
        false,
        false,
        false,
        false,
        false,
        false,
        true,
        true,
        true,
        true
      ],
      "parameters": {
        "Left": [
          "Int4"
        ]
      }
    },
    "query": "\n            SELECT\n                *\n            FROM\n                eth_txs_history\n            WHERE\n                eth_tx_id = $1\n            ORDER BY\n                created_at DESC\n            "
  },
  "4d92a133a36afd682a84fbfd75aafca34d61347e0e2e29fb07ca3d1b8b1f309c": {
    "describe": {
      "columns": [],
      "nullable": [],
      "parameters": {
        "Left": [
          "Int4",
          "Bytea",
          "Bytea",
          "Bytea",
          "Bytea"
        ]
      }
    },
    "query": "\n            INSERT INTO\n                prover_fri_protocol_versions (\n                    id,\n                    recursion_scheduler_level_vk_hash,\n                    recursion_node_level_vk_hash,\n                    recursion_leaf_level_vk_hash,\n                    recursion_circuits_set_vks_hash,\n                    created_at\n                )\n            VALUES\n                ($1, $2, $3, $4, $5, NOW())\n            ON CONFLICT (id) DO NOTHING\n            "
  },
  "4e2cb66131a524d1bd628424d0c0735d7f9b0b5820ae3a07467d2e76cd6280f9": {
    "describe": {
      "columns": [
        {
          "name": "l1_batch_number",
          "ordinal": 0,
          "type_info": "Int8"
        },
        {
          "name": "factory_deps_filepath",
          "ordinal": 1,
          "type_info": "Text"
        },
        {
          "name": "storage_logs_filepaths",
          "ordinal": 2,
          "type_info": "TextArray"
        }
      ],
      "nullable": [
        false,
        false,
        false
      ],
      "parameters": {
        "Left": []
      }
    },
    "query": "\n            SELECT\n                l1_batch_number,\n                factory_deps_filepath,\n                storage_logs_filepaths\n            FROM\n                snapshots\n            "
  },
  "4f9b84e4ee54902edb3738ec111268d1266a05f4d931dd874baceedf5444efa4": {
    "describe": {
      "columns": [
        {
          "name": "l1_batch_number!",
          "ordinal": 0,
          "type_info": "Int8"
        },
        {
          "name": "aggregation_round",
          "ordinal": 1,
          "type_info": "Int4"
        }
      ],
      "nullable": [
        null,
        false
      ],
      "parameters": {
        "Left": []
      }
    },
    "query": "\n                SELECT\n                    MAX(l1_batch_number) AS \"l1_batch_number!\",\n                    aggregation_round\n                FROM\n                    prover_jobs\n                WHERE\n                    status = 'successful'\n                GROUP BY\n                    aggregation_round\n                "
  },
  "525123d4ec2b427f1c171f30d0937d8d542b4f14cf560972c005ab3cc13d1f63": {
    "describe": {
      "columns": [
        {
          "name": "hash",
          "ordinal": 0,
          "type_info": "Bytea"
        }
      ],
      "nullable": [
        false
      ],
      "parameters": {
        "Left": [
          "Int8",
          "Int8"
        ]
      }
    },
    "query": "\n            SELECT\n                hash\n            FROM\n                miniblocks\n            WHERE\n                number BETWEEN $1 AND $2\n            ORDER BY\n                number\n            "
  },
  "532a80b0873871896dd318beba5ec427a099492905a1feee512dc43f39d10047": {
    "describe": {
      "columns": [],
      "nullable": [],
      "parameters": {
        "Left": [
          "Int4",
          "Int4"
        ]
      }
    },
    "query": "\n            UPDATE eth_txs_history\n            SET\n                sent_at_block = $2,\n                sent_at = NOW()\n            WHERE\n                id = $1\n                AND sent_at_block IS NULL\n            "
  },
  "534822a226068cde83ad8c30b569a8f447824a5ab466bb6eea1710e8aeaa2c56": {
    "describe": {
      "columns": [],
      "nullable": [],
      "parameters": {
        "Left": [
          "Text",
          "Int8"
        ]
      }
    },
    "query": "\n            UPDATE proof_compression_jobs_fri\n            SET\n                status = $1,\n                updated_at = NOW()\n            WHERE\n                l1_batch_number = $2\n            "
  },
  "53f78fdee39b113d2f55f6f951bd94f28b7b2b60d551d552a9b0bab1f1791e39": {
    "describe": {
      "columns": [
        {
          "name": "attempts",
          "ordinal": 0,
          "type_info": "Int2"
        }
      ],
      "nullable": [
        false
      ],
      "parameters": {
        "Left": [
          "Int8"
        ]
      }
    },
    "query": "\n            SELECT\n                attempts\n            FROM\n                leaf_aggregation_witness_jobs_fri\n            WHERE\n                id = $1\n            "
  },
  "5503575d9377785894de6cf6139a8d4768c6a803a1a90889e5a1b8254c315231": {
    "describe": {
      "columns": [
        {
          "name": "id",
          "ordinal": 0,
          "type_info": "Int4"
        }
      ],
      "nullable": [
        false
      ],
      "parameters": {
        "Left": [
          "Text"
        ]
      }
    },
    "query": "INSERT INTO eth_txs (raw_tx, nonce, tx_type, contract_address, predicted_gas_cost, created_at, updated_at) VALUES ('\\x00', 0, $1, '', 0, now(), now()) RETURNING id"
  },
  "556f9b9e82d3a9399660dfa4bbf252f26335699a4e7f0347d7e894320245271d": {
    "describe": {
      "columns": [],
      "nullable": [],
      "parameters": {
        "Left": [
          "Int8",
          "Jsonb"
        ]
      }
    },
    "query": "\n            INSERT INTO\n                events_queue (l1_batch_number, serialized_events_queue)\n            VALUES\n                ($1, $2)\n            "
  },
  "55b0b4c569c0aaf9741afc85400ecd50a04799ffd36be0e17c56f47fcdbc8f60": {
    "describe": {
      "columns": [],
      "nullable": [],
      "parameters": {
        "Left": [
          "Int8"
        ]
      }
    },
    "query": "\n            DELETE FROM l1_batches\n            WHERE\n                number > $1\n            "
  },
  "5659480e5d79dab3399e35539b240e7eb9f598999c28015a504605f88bf84b33": {
    "describe": {
      "columns": [
        {
          "name": "id",
          "ordinal": 0,
          "type_info": "Int4"
        },
        {
          "name": "nonce",
          "ordinal": 1,
          "type_info": "Int8"
        },
        {
          "name": "raw_tx",
          "ordinal": 2,
          "type_info": "Bytea"
        },
        {
          "name": "contract_address",
          "ordinal": 3,
          "type_info": "Text"
        },
        {
          "name": "tx_type",
          "ordinal": 4,
          "type_info": "Text"
        },
        {
          "name": "gas_used",
          "ordinal": 5,
          "type_info": "Int8"
        },
        {
          "name": "created_at",
          "ordinal": 6,
          "type_info": "Timestamp"
        },
        {
          "name": "updated_at",
          "ordinal": 7,
          "type_info": "Timestamp"
        },
        {
          "name": "has_failed",
          "ordinal": 8,
          "type_info": "Bool"
        },
        {
          "name": "sent_at_block",
          "ordinal": 9,
          "type_info": "Int4"
        },
        {
          "name": "confirmed_eth_tx_history_id",
          "ordinal": 10,
          "type_info": "Int4"
        },
        {
          "name": "predicted_gas_cost",
          "ordinal": 11,
          "type_info": "Int8"
        }
      ],
      "nullable": [
        false,
        false,
        false,
        false,
        false,
        true,
        false,
        false,
        false,
        true,
        true,
        false
      ],
      "parameters": {
        "Left": [
          "Int8"
        ]
      }
    },
    "query": "\n            SELECT\n                *\n            FROM\n                eth_txs\n            WHERE\n                id > (\n                    SELECT\n                        COALESCE(MAX(eth_tx_id), 0)\n                    FROM\n                        eth_txs_history\n                )\n            ORDER BY\n                id\n            LIMIT\n                $1\n            "
  },
  "5821f1446983260168cec366af26009503182c300877e74a8539f231050e6f85": {
    "describe": {
      "columns": [],
      "nullable": [],
      "parameters": {
        "Left": [
          "Text",
          "Int8"
        ]
      }
    },
    "query": "\n            UPDATE witness_inputs_fri\n            SET\n                status = $1,\n                updated_at = NOW()\n            WHERE\n                l1_batch_number = $2\n            "
  },
  "58aed39245c72d231b268ce83105bb2036d21f60d4c6934f9145730ac35c04de": {
    "describe": {
      "columns": [
        {
          "name": "l1_batch_number",
          "ordinal": 0,
          "type_info": "Int8"
        }
      ],
      "nullable": [
        false
      ],
      "parameters": {
        "Left": []
      }
    },
    "query": "\n            SELECT\n                l1_batch_number\n            FROM\n                proof_generation_details\n            WHERE\n                status = 'ready_to_be_proven'\n            ORDER BY\n                l1_batch_number ASC\n            LIMIT\n                1\n            "
  },
  "59cb0dd78fadc121e2b1ebbc8a063f089c91aead2bc9abb284697e65840f1e8f": {
    "describe": {
      "columns": [],
      "nullable": [],
      "parameters": {
        "Left": [
          "Bytea",
          "Numeric",
          "Timestamp"
        ]
      }
    },
    "query": "\n                UPDATE tokens\n                SET\n                    usd_price = $2,\n                    usd_price_updated_at = $3,\n                    updated_at = NOW()\n                WHERE\n                    l1_address = $1\n                "
  },
  "5d493cbce749cc5b56d4069423597b16599abaf51df0f19effe1a536376cf6a6": {
    "describe": {
      "columns": [
        {
          "name": "bootloader_code_hash",
          "ordinal": 0,
          "type_info": "Bytea"
        },
        {
          "name": "default_account_code_hash",
          "ordinal": 1,
          "type_info": "Bytea"
        }
      ],
      "nullable": [
        false,
        false
      ],
      "parameters": {
        "Left": [
          "Int4"
        ]
      }
    },
    "query": "\n            SELECT\n                bootloader_code_hash,\n                default_account_code_hash\n            FROM\n                protocol_versions\n            WHERE\n                id = $1\n            "
  },
  "5e781f84ec41edd0941fa84de837effac442434c6e734d977e6682a7484abe7f": {
    "describe": {
      "columns": [
        {
          "name": "l1_batch_number",
          "ordinal": 0,
          "type_info": "Int8"
        },
        {
          "name": "status",
          "ordinal": 1,
          "type_info": "Text"
        },
        {
          "name": "attempts",
          "ordinal": 2,
          "type_info": "Int2"
        }
      ],
      "nullable": [
        false,
        false,
        false
      ],
      "parameters": {
        "Left": [
          "Interval",
          "Int2"
        ]
      }
    },
    "query": "\n                UPDATE proof_compression_jobs_fri\n                SET\n                    status = 'queued',\n                    updated_at = NOW(),\n                    processing_started_at = NOW()\n                WHERE\n                    (\n                        status = 'in_progress'\n                        AND processing_started_at <= NOW() - $1::INTERVAL\n                        AND attempts < $2\n                    )\n                    OR (\n                        status = 'failed'\n                        AND attempts < $2\n                    )\n                RETURNING\n                    l1_batch_number,\n                    status,\n                    attempts\n                "
  },
  "5f6885b5457aaa78e10917ae5b8cd0bc0e8923a6bae64f22f09242766835ee0c": {
    "describe": {
      "columns": [
        {
          "name": "id",
          "ordinal": 0,
          "type_info": "Int8"
        },
        {
          "name": "contract_address",
          "ordinal": 1,
          "type_info": "Bytea"
        },
        {
          "name": "source_code",
          "ordinal": 2,
          "type_info": "Text"
        },
        {
          "name": "contract_name",
          "ordinal": 3,
          "type_info": "Text"
        },
        {
          "name": "zk_compiler_version",
          "ordinal": 4,
          "type_info": "Text"
        },
        {
          "name": "compiler_version",
          "ordinal": 5,
          "type_info": "Text"
        },
        {
          "name": "optimization_used",
          "ordinal": 6,
          "type_info": "Bool"
        },
        {
          "name": "optimizer_mode",
          "ordinal": 7,
          "type_info": "Text"
        },
        {
          "name": "constructor_arguments",
          "ordinal": 8,
          "type_info": "Bytea"
        },
        {
          "name": "is_system",
          "ordinal": 9,
          "type_info": "Bool"
        }
      ],
      "nullable": [
        false,
        false,
        false,
        false,
        false,
        false,
        false,
        true,
        false,
        false
      ],
      "parameters": {
        "Left": []
      }
    },
    "query": "\n            SELECT\n                id,\n                contract_address,\n                source_code,\n                contract_name,\n                zk_compiler_version,\n                compiler_version,\n                optimization_used,\n                optimizer_mode,\n                constructor_arguments,\n                is_system\n            FROM\n                contract_verification_requests\n            WHERE\n                status = 'successful'\n            ORDER BY\n                id\n            "
  },
  "5f8fc05ae782846898295d210dd3d55ff2b1510868dfe80d14fffa3f5ff07b83": {
    "describe": {
      "columns": [],
      "nullable": [],
      "parameters": {
        "Left": [
          "Int8",
          "Int8"
        ]
      }
    },
    "query": "\n            UPDATE l1_batches\n            SET\n                predicted_commit_gas_cost = $2,\n                updated_at = NOW()\n            WHERE\n                number = $1\n            "
  },
  "61b2b858d4636809c21838635aa52aeb5f06c26f68d131dd242f6ed68816c513": {
    "describe": {
      "columns": [
        {
          "name": "l1_batch_number",
          "ordinal": 0,
          "type_info": "Int8"
        }
      ],
      "nullable": [
        false
      ],
      "parameters": {
        "Left": [
          "Int2"
        ]
      }
    },
    "query": "\n            SELECT\n                l1_batch_number\n            FROM\n                prover_jobs_fri\n            WHERE\n                status <> 'skipped'\n                AND status <> 'successful'\n                AND aggregation_round = $1\n            ORDER BY\n                l1_batch_number ASC\n            LIMIT\n                1\n            "
  },
  "61bc330d6d1b5fddec78342c1b0f00e82b0b3ad9ae36bf4fe44d7e85b74c6f49": {
    "describe": {
      "columns": [
        {
          "name": "op_id",
          "ordinal": 0,
          "type_info": "Int8"
        }
      ],
      "nullable": [
        null
      ],
      "parameters": {
        "Left": []
      }
    },
    "query": "\n                SELECT\n                    MAX(priority_op_id) AS \"op_id\"\n                FROM\n                    transactions\n                WHERE\n                    is_priority = TRUE\n                    AND miniblock_number IS NOT NULL\n                "
  },
  "6692ff6c0fbb2fc94f5cd2837a43ce80f9b2b27758651ccfc09df61a4ae8a363": {
    "describe": {
      "columns": [
        {
          "name": "id",
          "ordinal": 0,
          "type_info": "Int4"
        },
        {
          "name": "nonce",
          "ordinal": 1,
          "type_info": "Int8"
        },
        {
          "name": "raw_tx",
          "ordinal": 2,
          "type_info": "Bytea"
        },
        {
          "name": "contract_address",
          "ordinal": 3,
          "type_info": "Text"
        },
        {
          "name": "tx_type",
          "ordinal": 4,
          "type_info": "Text"
        },
        {
          "name": "gas_used",
          "ordinal": 5,
          "type_info": "Int8"
        },
        {
          "name": "created_at",
          "ordinal": 6,
          "type_info": "Timestamp"
        },
        {
          "name": "updated_at",
          "ordinal": 7,
          "type_info": "Timestamp"
        },
        {
          "name": "has_failed",
          "ordinal": 8,
          "type_info": "Bool"
        },
        {
          "name": "sent_at_block",
          "ordinal": 9,
          "type_info": "Int4"
        },
        {
          "name": "confirmed_eth_tx_history_id",
          "ordinal": 10,
          "type_info": "Int4"
        },
        {
          "name": "predicted_gas_cost",
          "ordinal": 11,
          "type_info": "Int8"
        }
      ],
      "nullable": [
        false,
        false,
        false,
        false,
        false,
        true,
        false,
        false,
        false,
        true,
        true,
        false
      ],
      "parameters": {
        "Left": [
          "Int4"
        ]
      }
    },
    "query": "\n            SELECT\n                *\n            FROM\n                eth_txs\n            WHERE\n                id = $1\n            "
  },
  "66e012ce974c38d9fe84cfc7eb28927f9e976319a305e0928ff366d535a97104": {
    "describe": {
      "columns": [
        {
          "name": "id",
          "ordinal": 0,
          "type_info": "Int4"
        },
        {
          "name": "nonce",
          "ordinal": 1,
          "type_info": "Int8"
        },
        {
          "name": "raw_tx",
          "ordinal": 2,
          "type_info": "Bytea"
        },
        {
          "name": "contract_address",
          "ordinal": 3,
          "type_info": "Text"
        },
        {
          "name": "tx_type",
          "ordinal": 4,
          "type_info": "Text"
        },
        {
          "name": "gas_used",
          "ordinal": 5,
          "type_info": "Int8"
        },
        {
          "name": "created_at",
          "ordinal": 6,
          "type_info": "Timestamp"
        },
        {
          "name": "updated_at",
          "ordinal": 7,
          "type_info": "Timestamp"
        },
        {
          "name": "has_failed",
          "ordinal": 8,
          "type_info": "Bool"
        },
        {
          "name": "sent_at_block",
          "ordinal": 9,
          "type_info": "Int4"
        },
        {
          "name": "confirmed_eth_tx_history_id",
          "ordinal": 10,
          "type_info": "Int4"
        },
        {
          "name": "predicted_gas_cost",
          "ordinal": 11,
          "type_info": "Int8"
        }
      ],
      "nullable": [
        false,
        false,
        false,
        false,
        false,
        true,
        false,
        false,
        false,
        true,
        true,
        false
      ],
      "parameters": {
        "Left": [
          "Bytea",
          "Int8",
          "Text",
          "Text",
          "Int8"
        ]
      }
    },
    "query": "\n            INSERT INTO\n                eth_txs (\n                    raw_tx,\n                    nonce,\n                    tx_type,\n                    contract_address,\n                    predicted_gas_cost,\n                    created_at,\n                    updated_at\n                )\n            VALUES\n                ($1, $2, $3, $4, $5, NOW(), NOW())\n            RETURNING\n                *\n            "
  },
  "684775aaed3d7f3f5580363e5180a04e7a1af1057995805cb6fd35d0b810e734": {
    "describe": {
      "columns": [],
      "nullable": [],
      "parameters": {
        "Left": [
          "Text",
          "Text",
          "Int4",
          "Int4",
          "Text",
          "Text"
        ]
      }
    },
    "query": "\n                UPDATE gpu_prover_queue\n                SET\n                    instance_status = $1,\n                    updated_at = NOW(),\n                    queue_free_slots = $4\n                WHERE\n                    instance_host = $2::TEXT::inet\n                    AND instance_port = $3\n                    AND region = $5\n                    AND zone = $6\n                "
  },
  "6874b501c82e6062ab22622095070d67840b2484ea3a03ac49eb3d50ea153163": {
    "describe": {
      "columns": [
        {
          "name": "number",
          "ordinal": 0,
          "type_info": "Int8"
        },
        {
          "name": "l1_batch_number!",
          "ordinal": 1,
          "type_info": "Int8"
        },
        {
          "name": "timestamp",
          "ordinal": 2,
          "type_info": "Int8"
        },
        {
          "name": "l1_tx_count",
          "ordinal": 3,
          "type_info": "Int4"
        },
        {
          "name": "l2_tx_count",
          "ordinal": 4,
          "type_info": "Int4"
        },
        {
          "name": "root_hash?",
          "ordinal": 5,
          "type_info": "Bytea"
        },
        {
          "name": "commit_tx_hash?",
          "ordinal": 6,
          "type_info": "Text"
        },
        {
          "name": "committed_at?",
          "ordinal": 7,
          "type_info": "Timestamp"
        },
        {
          "name": "prove_tx_hash?",
          "ordinal": 8,
          "type_info": "Text"
        },
        {
          "name": "proven_at?",
          "ordinal": 9,
          "type_info": "Timestamp"
        },
        {
          "name": "execute_tx_hash?",
          "ordinal": 10,
          "type_info": "Text"
        },
        {
          "name": "executed_at?",
          "ordinal": 11,
          "type_info": "Timestamp"
        },
        {
          "name": "l1_gas_price",
          "ordinal": 12,
          "type_info": "Int8"
        },
        {
          "name": "l2_fair_gas_price",
          "ordinal": 13,
          "type_info": "Int8"
        },
        {
          "name": "bootloader_code_hash",
          "ordinal": 14,
          "type_info": "Bytea"
        },
        {
          "name": "default_aa_code_hash",
          "ordinal": 15,
          "type_info": "Bytea"
        },
        {
          "name": "protocol_version",
          "ordinal": 16,
          "type_info": "Int4"
        },
        {
          "name": "fee_account_address",
          "ordinal": 17,
          "type_info": "Bytea"
        }
      ],
      "nullable": [
        false,
        null,
        false,
        false,
        false,
        false,
        false,
        true,
        false,
        true,
        false,
        true,
        false,
        false,
        true,
        true,
        true,
        false
      ],
      "parameters": {
        "Left": [
          "Int8"
        ]
      }
    },
    "query": "\n            SELECT\n                miniblocks.number,\n                COALESCE(\n                    miniblocks.l1_batch_number,\n                    (\n                        SELECT\n                            (MAX(number) + 1)\n                        FROM\n                            l1_batches\n                    )\n                ) AS \"l1_batch_number!\",\n                miniblocks.timestamp,\n                miniblocks.l1_tx_count,\n                miniblocks.l2_tx_count,\n                miniblocks.hash AS \"root_hash?\",\n                commit_tx.tx_hash AS \"commit_tx_hash?\",\n                commit_tx.confirmed_at AS \"committed_at?\",\n                prove_tx.tx_hash AS \"prove_tx_hash?\",\n                prove_tx.confirmed_at AS \"proven_at?\",\n                execute_tx.tx_hash AS \"execute_tx_hash?\",\n                execute_tx.confirmed_at AS \"executed_at?\",\n                miniblocks.l1_gas_price,\n                miniblocks.l2_fair_gas_price,\n                miniblocks.bootloader_code_hash,\n                miniblocks.default_aa_code_hash,\n                miniblocks.protocol_version,\n                miniblocks.fee_account_address\n            FROM\n                miniblocks\n                LEFT JOIN l1_batches ON miniblocks.l1_batch_number = l1_batches.number\n                LEFT JOIN eth_txs_history AS commit_tx ON (\n                    l1_batches.eth_commit_tx_id = commit_tx.eth_tx_id\n                    AND commit_tx.confirmed_at IS NOT NULL\n                )\n                LEFT JOIN eth_txs_history AS prove_tx ON (\n                    l1_batches.eth_prove_tx_id = prove_tx.eth_tx_id\n                    AND prove_tx.confirmed_at IS NOT NULL\n                )\n                LEFT JOIN eth_txs_history AS execute_tx ON (\n                    l1_batches.eth_execute_tx_id = execute_tx.eth_tx_id\n                    AND execute_tx.confirmed_at IS NOT NULL\n                )\n            WHERE\n                miniblocks.number = $1\n            "
  },
  "68936a53e5b80576f3f341523e6843eb48b5e26ee92cd8476f50251e8c32610d": {
    "describe": {
      "columns": [
        {
          "name": "count!",
          "ordinal": 0,
          "type_info": "Int8"
        }
      ],
      "nullable": [
        null
      ],
      "parameters": {
        "Left": [
          "Int8",
          "Bytea",
          "Bytea",
          "Bytea",
          "Bytea"
        ]
      }
    },
    "query": "\n                SELECT\n                    COUNT(*) AS \"count!\"\n                FROM\n                    l1_batches\n                WHERE\n                    number = $1\n                    AND hash = $2\n                    AND merkle_root_hash = $3\n                    AND parent_hash = $4\n                    AND l2_l1_merkle_root = $5\n                "
  },
  "68a937c42e280690a7a63eeec6883d30eeb6e614ca75edf582b44378c0a698ed": {
    "describe": {
      "columns": [
        {
          "name": "id",
          "ordinal": 0,
          "type_info": "Int8"
        },
        {
          "name": "l1_batch_number",
          "ordinal": 1,
          "type_info": "Int8"
        },
        {
          "name": "circuit_type",
          "ordinal": 2,
          "type_info": "Text"
        },
        {
          "name": "prover_input",
          "ordinal": 3,
          "type_info": "Bytea"
        },
        {
          "name": "status",
          "ordinal": 4,
          "type_info": "Text"
        },
        {
          "name": "error",
          "ordinal": 5,
          "type_info": "Text"
        },
        {
          "name": "processing_started_at",
          "ordinal": 6,
          "type_info": "Timestamp"
        },
        {
          "name": "created_at",
          "ordinal": 7,
          "type_info": "Timestamp"
        },
        {
          "name": "updated_at",
          "ordinal": 8,
          "type_info": "Timestamp"
        },
        {
          "name": "time_taken",
          "ordinal": 9,
          "type_info": "Time"
        },
        {
          "name": "aggregation_round",
          "ordinal": 10,
          "type_info": "Int4"
        },
        {
          "name": "result",
          "ordinal": 11,
          "type_info": "Bytea"
        },
        {
          "name": "sequence_number",
          "ordinal": 12,
          "type_info": "Int4"
        },
        {
          "name": "attempts",
          "ordinal": 13,
          "type_info": "Int4"
        },
        {
          "name": "circuit_input_blob_url",
          "ordinal": 14,
          "type_info": "Text"
        },
        {
          "name": "proccesed_by",
          "ordinal": 15,
          "type_info": "Text"
        },
        {
          "name": "is_blob_cleaned",
          "ordinal": 16,
          "type_info": "Bool"
        },
        {
          "name": "protocol_version",
          "ordinal": 17,
          "type_info": "Int4"
        }
      ],
      "nullable": [
        false,
        false,
        false,
        false,
        false,
        true,
        true,
        false,
        false,
        false,
        false,
        true,
        false,
        false,
        true,
        true,
        false,
        true
      ],
      "parameters": {
        "Left": [
          "Int8"
        ]
      }
    },
    "query": "\n                SELECT\n                    *\n                FROM\n                    prover_jobs\n                WHERE\n                    id = $1\n                "
  },
  "68c891ee9d71cffe709731f2804b734d5d255e36e48668b3bfc25a0f86ea52e7": {
    "describe": {
      "columns": [
        {
          "name": "is_replaced!",
          "ordinal": 0,
          "type_info": "Bool"
        }
      ],
      "nullable": [
        null
      ],
      "parameters": {
        "Left": [
          "Bytea",
          "Bytea",
          "Int8",
          "Bytea",
          "Numeric",
          "Numeric",
          "Numeric",
          "Numeric",
          "Bytea",
          "Jsonb",
          "Int4",
          "Bytea",
          "Numeric",
          "Bytea",
          "Bytea",
          "Int8",
          "Int4",
          "Int4",
          "Timestamp"
        ]
      }
    },
    "query": "\n                INSERT INTO\n                    transactions (\n                        hash,\n                        is_priority,\n                        initiator_address,\n                        nonce,\n                        signature,\n                        gas_limit,\n                        max_fee_per_gas,\n                        max_priority_fee_per_gas,\n                        gas_per_pubdata_limit,\n                        input,\n                        data,\n                        tx_format,\n                        contract_address,\n                        value,\n                        paymaster,\n                        paymaster_input,\n                        execution_info,\n                        received_at,\n                        created_at,\n                        updated_at\n                    )\n                VALUES\n                    (\n                        $1,\n                        FALSE,\n                        $2,\n                        $3,\n                        $4,\n                        $5,\n                        $6,\n                        $7,\n                        $8,\n                        $9,\n                        $10,\n                        $11,\n                        $12,\n                        $13,\n                        $14,\n                        $15,\n                        JSONB_BUILD_OBJECT('gas_used', $16::BIGINT, 'storage_writes', $17::INT, 'contracts_used', $18::INT),\n                        $19,\n                        NOW(),\n                        NOW()\n                    )\n                ON CONFLICT (initiator_address, nonce) DO\n                UPDATE\n                SET\n                    hash = $1,\n                    signature = $4,\n                    gas_limit = $5,\n                    max_fee_per_gas = $6,\n                    max_priority_fee_per_gas = $7,\n                    gas_per_pubdata_limit = $8,\n                    input = $9,\n                    data = $10,\n                    tx_format = $11,\n                    contract_address = $12,\n                    value = $13,\n                    paymaster = $14,\n                    paymaster_input = $15,\n                    execution_info = JSONB_BUILD_OBJECT('gas_used', $16::BIGINT, 'storage_writes', $17::INT, 'contracts_used', $18::INT),\n                    in_mempool = FALSE,\n                    received_at = $19,\n                    created_at = NOW(),\n                    updated_at = NOW(),\n                    error = NULL\n                WHERE\n                    transactions.is_priority = FALSE\n                    AND transactions.miniblock_number IS NULL\n                RETURNING\n                    (\n                        SELECT\n                            hash\n                        FROM\n                            transactions\n                        WHERE\n                            transactions.initiator_address = $2\n                            AND transactions.nonce = $3\n                    ) IS NOT NULL AS \"is_replaced!\"\n                "
  },
  "6ae2ed34230beae0e86c584e293e7ee767e4c98706246eb113498c0f817f5f38": {
    "describe": {
      "columns": [],
      "nullable": [],
      "parameters": {
        "Left": [
          "Text",
          "Int4",
          "Int2",
          "Text"
        ]
      }
    },
    "query": "\n            INSERT INTO\n                gpu_prover_queue_fri (\n                    instance_host,\n                    instance_port,\n                    instance_status,\n                    specialized_prover_group_id,\n                    zone,\n                    created_at,\n                    updated_at\n                )\n            VALUES\n                (CAST($1::TEXT AS inet), $2, 'available', $3, $4, NOW(), NOW())\n            ON CONFLICT (instance_host, instance_port, zone) DO\n            UPDATE\n            SET\n                instance_status = 'available',\n                specialized_prover_group_id = $3,\n                zone = $4,\n                updated_at = NOW()\n            "
  },
  "6b327df84d2b3b31d02db35fd5d91a8d67abcdb743a619ed0d1b9c16206a3c20": {
    "describe": {
      "columns": [],
      "nullable": [],
      "parameters": {
        "Left": []
      }
    },
    "query": "\n            DELETE FROM eth_txs\n            WHERE\n                id >= (\n                    SELECT\n                        MIN(id)\n                    FROM\n                        eth_txs\n                    WHERE\n                        has_failed = TRUE\n                )\n            "
  },
  "6bd3094be764e6378fe52b5bb533260b49ce42daaf9dbe8075daf0a8e0ad9914": {
    "describe": {
      "columns": [],
      "nullable": [],
      "parameters": {
        "Left": []
      }
    },
    "query": "\n            DELETE FROM basic_witness_input_producer_jobs\n            "
  },
  "6c0d03b1fbe6f47546bc34c6b2eab01cb2c55bf86d2c8c99abb1b7ca21cf75c0": {
    "describe": {
      "columns": [],
      "nullable": [],
      "parameters": {
        "Left": [
          "Int4"
        ]
      }
    },
    "query": "\n            UPDATE miniblocks\n            SET\n                protocol_version = $1\n            WHERE\n                l1_batch_number IS NULL\n            "
  },
  "6d7b77ee7ae37acce34c750a90713c023d133be3a920a9c3dd90cb72accdde2b": {
    "describe": {
      "columns": [
        {
          "name": "number",
          "ordinal": 0,
          "type_info": "Int8"
        },
        {
          "name": "l1_tx_count",
          "ordinal": 1,
          "type_info": "Int4"
        },
        {
          "name": "l2_tx_count",
          "ordinal": 2,
          "type_info": "Int4"
        },
        {
          "name": "timestamp",
          "ordinal": 3,
          "type_info": "Int8"
        },
        {
          "name": "l2_to_l1_logs",
          "ordinal": 4,
          "type_info": "ByteaArray"
        },
        {
          "name": "l2_to_l1_messages",
          "ordinal": 5,
          "type_info": "ByteaArray"
        },
        {
          "name": "bloom",
          "ordinal": 6,
          "type_info": "Bytea"
        },
        {
          "name": "priority_ops_onchain_data",
          "ordinal": 7,
          "type_info": "ByteaArray"
        },
        {
          "name": "used_contract_hashes",
          "ordinal": 8,
          "type_info": "Jsonb"
        },
        {
          "name": "bootloader_code_hash",
          "ordinal": 9,
          "type_info": "Bytea"
        },
        {
          "name": "default_aa_code_hash",
          "ordinal": 10,
          "type_info": "Bytea"
        },
        {
          "name": "protocol_version",
          "ordinal": 11,
          "type_info": "Int4"
        },
        {
          "name": "compressed_state_diffs",
          "ordinal": 12,
          "type_info": "Bytea"
        },
        {
          "name": "system_logs",
          "ordinal": 13,
          "type_info": "ByteaArray"
        }
      ],
      "nullable": [
        false,
        false,
        false,
        false,
        false,
        false,
        false,
        false,
        false,
        true,
        true,
        true,
        true,
        false
      ],
      "parameters": {
        "Left": []
      }
    },
    "query": "\n            SELECT\n                number,\n                l1_tx_count,\n                l2_tx_count,\n                timestamp,\n                l2_to_l1_logs,\n                l2_to_l1_messages,\n                bloom,\n                priority_ops_onchain_data,\n                used_contract_hashes,\n                bootloader_code_hash,\n                default_aa_code_hash,\n                protocol_version,\n                compressed_state_diffs,\n                system_logs\n            FROM\n                l1_batches\n            ORDER BY\n                number DESC\n            LIMIT\n                1\n            "
  },
  "6f6f60e7139fc789ca420d8610985a918e90b4e7087a98356ab19e22783c88cd": {
    "describe": {
      "columns": [
        {
          "name": "id",
          "ordinal": 0,
          "type_info": "Int8"
        },
        {
          "name": "instance_host",
          "ordinal": 1,
          "type_info": "Inet"
        },
        {
          "name": "instance_port",
          "ordinal": 2,
          "type_info": "Int4"
        },
        {
          "name": "instance_status",
          "ordinal": 3,
          "type_info": "Text"
        },
        {
          "name": "created_at",
          "ordinal": 4,
          "type_info": "Timestamp"
        },
        {
          "name": "updated_at",
          "ordinal": 5,
          "type_info": "Timestamp"
        },
        {
          "name": "processing_started_at",
          "ordinal": 6,
          "type_info": "Timestamp"
        },
        {
          "name": "queue_free_slots",
          "ordinal": 7,
          "type_info": "Int4"
        },
        {
          "name": "queue_capacity",
          "ordinal": 8,
          "type_info": "Int4"
        },
        {
          "name": "specialized_prover_group_id",
          "ordinal": 9,
          "type_info": "Int2"
        },
        {
          "name": "region",
          "ordinal": 10,
          "type_info": "Text"
        },
        {
          "name": "zone",
          "ordinal": 11,
          "type_info": "Text"
        },
        {
          "name": "num_gpu",
          "ordinal": 12,
          "type_info": "Int2"
        }
      ],
      "nullable": [
        false,
        false,
        false,
        false,
        false,
        false,
        true,
        true,
        true,
        true,
        false,
        false,
        true
      ],
      "parameters": {
        "Left": [
          "Interval",
          "Int2",
          "Text",
          "Text"
        ]
      }
    },
    "query": "\n                UPDATE gpu_prover_queue\n                SET\n                    instance_status = 'reserved',\n                    updated_at = NOW(),\n                    processing_started_at = NOW()\n                WHERE\n                    id IN (\n                        SELECT\n                            id\n                        FROM\n                            gpu_prover_queue\n                        WHERE\n                            specialized_prover_group_id = $2\n                            AND region = $3\n                            AND zone = $4\n                            AND (\n                                instance_status = 'available'\n                                OR (\n                                    instance_status = 'reserved'\n                                    AND processing_started_at < NOW() - $1::INTERVAL\n                                )\n                            )\n                        ORDER BY\n                            updated_at ASC\n                        LIMIT\n                            1\n                        FOR UPDATE\n                            SKIP LOCKED\n                    )\n                RETURNING\n                    gpu_prover_queue.*\n                "
  },
  "708b2b3e40887e6d8d2d7aa20448a58479487686d774e6b2b1391347bdafe06d": {
    "describe": {
      "columns": [
        {
          "name": "number",
          "ordinal": 0,
          "type_info": "Int8"
        },
        {
          "name": "hash",
          "ordinal": 1,
          "type_info": "Bytea"
        }
      ],
      "nullable": [
        false,
        false
      ],
      "parameters": {
        "Left": [
          "Int8",
          "Int8"
        ]
      }
    },
    "query": "\n            SELECT\n                number,\n                hash\n            FROM\n                miniblocks\n            WHERE\n                number >= $1\n            ORDER BY\n                number ASC\n            LIMIT\n                $2\n            "
  },
  "72a4f50355324cce85ebaef9fa32826095e9290f0c1157094bd0c44e06012e42": {
    "describe": {
      "columns": [
        {
          "name": "hash",
          "ordinal": 0,
          "type_info": "Bytea"
        },
        {
          "name": "is_priority",
          "ordinal": 1,
          "type_info": "Bool"
        },
        {
          "name": "full_fee",
          "ordinal": 2,
          "type_info": "Numeric"
        },
        {
          "name": "layer_2_tip_fee",
          "ordinal": 3,
          "type_info": "Numeric"
        },
        {
          "name": "initiator_address",
          "ordinal": 4,
          "type_info": "Bytea"
        },
        {
          "name": "nonce",
          "ordinal": 5,
          "type_info": "Int8"
        },
        {
          "name": "signature",
          "ordinal": 6,
          "type_info": "Bytea"
        },
        {
          "name": "input",
          "ordinal": 7,
          "type_info": "Bytea"
        },
        {
          "name": "data",
          "ordinal": 8,
          "type_info": "Jsonb"
        },
        {
          "name": "received_at",
          "ordinal": 9,
          "type_info": "Timestamp"
        },
        {
          "name": "priority_op_id",
          "ordinal": 10,
          "type_info": "Int8"
        },
        {
          "name": "l1_batch_number",
          "ordinal": 11,
          "type_info": "Int8"
        },
        {
          "name": "index_in_block",
          "ordinal": 12,
          "type_info": "Int4"
        },
        {
          "name": "error",
          "ordinal": 13,
          "type_info": "Varchar"
        },
        {
          "name": "gas_limit",
          "ordinal": 14,
          "type_info": "Numeric"
        },
        {
          "name": "gas_per_storage_limit",
          "ordinal": 15,
          "type_info": "Numeric"
        },
        {
          "name": "gas_per_pubdata_limit",
          "ordinal": 16,
          "type_info": "Numeric"
        },
        {
          "name": "tx_format",
          "ordinal": 17,
          "type_info": "Int4"
        },
        {
          "name": "created_at",
          "ordinal": 18,
          "type_info": "Timestamp"
        },
        {
          "name": "updated_at",
          "ordinal": 19,
          "type_info": "Timestamp"
        },
        {
          "name": "execution_info",
          "ordinal": 20,
          "type_info": "Jsonb"
        },
        {
          "name": "contract_address",
          "ordinal": 21,
          "type_info": "Bytea"
        },
        {
          "name": "in_mempool",
          "ordinal": 22,
          "type_info": "Bool"
        },
        {
          "name": "l1_block_number",
          "ordinal": 23,
          "type_info": "Int4"
        },
        {
          "name": "value",
          "ordinal": 24,
          "type_info": "Numeric"
        },
        {
          "name": "paymaster",
          "ordinal": 25,
          "type_info": "Bytea"
        },
        {
          "name": "paymaster_input",
          "ordinal": 26,
          "type_info": "Bytea"
        },
        {
          "name": "max_fee_per_gas",
          "ordinal": 27,
          "type_info": "Numeric"
        },
        {
          "name": "max_priority_fee_per_gas",
          "ordinal": 28,
          "type_info": "Numeric"
        },
        {
          "name": "effective_gas_price",
          "ordinal": 29,
          "type_info": "Numeric"
        },
        {
          "name": "miniblock_number",
          "ordinal": 30,
          "type_info": "Int8"
        },
        {
          "name": "l1_batch_tx_index",
          "ordinal": 31,
          "type_info": "Int4"
        },
        {
          "name": "refunded_gas",
          "ordinal": 32,
          "type_info": "Int8"
        },
        {
          "name": "l1_tx_mint",
          "ordinal": 33,
          "type_info": "Numeric"
        },
        {
          "name": "l1_tx_refund_recipient",
          "ordinal": 34,
          "type_info": "Bytea"
        },
        {
          "name": "upgrade_id",
          "ordinal": 35,
          "type_info": "Int4"
        }
      ],
      "nullable": [
        false,
        false,
        true,
        true,
        false,
        true,
        true,
        true,
        false,
        false,
        true,
        true,
        true,
        true,
        true,
        true,
        true,
        true,
        false,
        false,
        false,
        true,
        false,
        true,
        false,
        false,
        false,
        true,
        true,
        true,
        true,
        true,
        false,
        true,
        true,
        true
      ],
      "parameters": {
        "Left": [
          "Bytea"
        ]
      }
    },
    "query": "\n            SELECT\n                *\n            FROM\n                transactions\n            WHERE\n                hash = $1\n            "
  },
  "72ff9df79e78129cb96d14ece0198129b44534062f524823666ed432d2fcd345": {
    "describe": {
      "columns": [],
      "nullable": [],
      "parameters": {
        "Left": []
      }
    },
    "query": "\n            VACUUM storage_logs\n            "
  },
  "73c4bf1e35d49faaab9f7828e80f396f9d193615d70184d4327378a7fc8a5665": {
    "describe": {
      "columns": [],
      "nullable": [],
      "parameters": {
        "Left": [
          {
            "Custom": {
              "kind": {
                "Enum": [
                  "Queued",
                  "ManuallySkipped",
                  "InProgress",
                  "Successful",
                  "Failed"
                ]
              },
              "name": "basic_witness_input_producer_job_status"
            }
          },
          "Int8",
          "Time",
          "Text"
        ]
      }
    },
    "query": "\n            UPDATE basic_witness_input_producer_jobs\n            SET\n                status = $1,\n                updated_at = NOW(),\n                time_taken = $3,\n                input_blob_url = $4\n            WHERE\n                l1_batch_number = $2\n            "
  },
  "7560ba61643a8ec8eeefbe6034226313c255ce356a9a4e25c098484d3129c914": {
    "describe": {
      "columns": [],
      "nullable": [],
      "parameters": {
        "Left": [
          "Int4"
        ]
      }
    },
    "query": "\n            DELETE FROM eth_txs_history\n            WHERE\n                id = $1\n            "
  },
  "759b80414b5bcbfe03a0e1e15b37f92c4cfad9313b1461e12242d9becb59e0b0": {
    "describe": {
      "columns": [
        {
          "name": "max?",
          "ordinal": 0,
          "type_info": "Int4"
        }
      ],
      "nullable": [
        null
      ],
      "parameters": {
        "Left": [
          "Int8"
        ]
      }
    },
    "query": "\n            SELECT\n                MAX(operation_number) AS \"max?\"\n            FROM\n                storage_logs\n            WHERE\n                miniblock_number = $1\n            "
  },
  "75e3c62a2e80b01e7124a266ce72043958d0b939e377bf66cac146476a636350": {
    "describe": {
      "columns": [],
      "nullable": [],
      "parameters": {
        "Left": [
          "Int8",
          "Int4",
          "Int4",
          "Int8",
          "ByteaArray",
          "ByteaArray",
          "Bytea",
          "ByteaArray",
          "Int8",
          "Int8",
          "Int8",
          "Jsonb",
          "Jsonb",
          "Bytea",
          "Bytea",
          "Int4",
          "ByteaArray",
          "Int8Array"
        ]
      }
    },
    "query": "\n            INSERT INTO\n                l1_batches (\n                    number,\n                    l1_tx_count,\n                    l2_tx_count,\n                    timestamp,\n                    l2_to_l1_logs,\n                    l2_to_l1_messages,\n                    bloom,\n                    priority_ops_onchain_data,\n                    predicted_commit_gas_cost,\n                    predicted_prove_gas_cost,\n                    predicted_execute_gas_cost,\n                    initial_bootloader_heap_content,\n                    used_contract_hashes,\n                    bootloader_code_hash,\n                    default_aa_code_hash,\n                    protocol_version,\n                    system_logs,\n                    storage_refunds,\n                    created_at,\n                    updated_at\n                )\n            VALUES\n                (\n                    $1,\n                    $2,\n                    $3,\n                    $4,\n                    $5,\n                    $6,\n                    $7,\n                    $8,\n                    $9,\n                    $10,\n                    $11,\n                    $12,\n                    $13,\n                    $14,\n                    $15,\n                    $16,\n                    $17,\n                    $18,\n                    NOW(),\n                    NOW()\n                )\n            "
  },
  "75f6eaa518e7840374c4e44b0788bf92c7f2c55386c8208e3a82b30456abd5b4": {
    "describe": {
      "columns": [
        {
          "name": "l1_batch_number",
          "ordinal": 0,
          "type_info": "Int8"
        },
        {
          "name": "merkle_tree_paths_blob_url",
          "ordinal": 1,
          "type_info": "Text"
        },
        {
          "name": "attempts",
          "ordinal": 2,
          "type_info": "Int2"
        },
        {
          "name": "status",
          "ordinal": 3,
          "type_info": "Text"
        },
        {
          "name": "error",
          "ordinal": 4,
          "type_info": "Text"
        },
        {
          "name": "created_at",
          "ordinal": 5,
          "type_info": "Timestamp"
        },
        {
          "name": "updated_at",
          "ordinal": 6,
          "type_info": "Timestamp"
        },
        {
          "name": "processing_started_at",
          "ordinal": 7,
          "type_info": "Timestamp"
        },
        {
          "name": "time_taken",
          "ordinal": 8,
          "type_info": "Time"
        },
        {
          "name": "is_blob_cleaned",
          "ordinal": 9,
          "type_info": "Bool"
        },
        {
          "name": "protocol_version",
          "ordinal": 10,
          "type_info": "Int4"
        },
        {
          "name": "picked_by",
          "ordinal": 11,
          "type_info": "Text"
        }
      ],
      "nullable": [
        false,
        true,
        false,
        false,
        true,
        false,
        false,
        true,
        true,
        true,
        true,
        true
      ],
      "parameters": {
        "Left": [
          "Int8",
          "Int4Array",
          "Text"
        ]
      }
    },
    "query": "\n            UPDATE witness_inputs_fri\n            SET\n                status = 'in_progress',\n                attempts = attempts + 1,\n                updated_at = NOW(),\n                processing_started_at = NOW(),\n                picked_by = $3\n            WHERE\n                l1_batch_number = (\n                    SELECT\n                        l1_batch_number\n                    FROM\n                        witness_inputs_fri\n                    WHERE\n                        l1_batch_number <= $1\n                        AND status = 'queued'\n                        AND protocol_version = ANY ($2)\n                    ORDER BY\n                        l1_batch_number ASC\n                    LIMIT\n                        1\n                    FOR UPDATE\n                        SKIP LOCKED\n                )\n            RETURNING\n                witness_inputs_fri.*\n            "
  },
  "75fa24c29dc312cbfa89bf1f4a04a42b4ead6964edd17bfcacb4a828492bba60": {
    "describe": {
      "columns": [
        {
          "name": "state!",
          "ordinal": 0,
          "type_info": "Jsonb"
        }
      ],
      "nullable": [
        false
      ],
      "parameters": {
        "Left": []
      }
    },
    "query": "\n            SELECT\n                state AS \"state!\"\n            FROM\n                consensus_replica_state\n            WHERE\n                fake_key\n            "
  },
  "76cb9ad97b70d584b19af194576dcf2324f380932698386aa8f9751b1fa24a7b": {
    "describe": {
      "columns": [],
      "nullable": [],
      "parameters": {
        "Left": [
          "ByteaArray",
          "ByteaArray"
        ]
      }
    },
    "query": "\n                    INSERT INTO\n                        call_traces (tx_hash, call_trace)\n                    SELECT\n                        u.tx_hash,\n                        u.call_trace\n                    FROM\n                        UNNEST($1::bytea[], $2::bytea[]) AS u (tx_hash, call_trace)\n                    "
  },
  "77a43830ca31eac85a3c03d87696bf94a013e49bf50ce23f4de4968781df0796": {
    "describe": {
      "columns": [],
      "nullable": [],
      "parameters": {
        "Left": [
          "Bytea",
          "Int8"
        ]
      }
    },
    "query": "\n            UPDATE l1_batches\n            SET\n                hash = $1\n            WHERE\n                number = $2\n            "
  },
  "77b35855fbb989f6314469b419726dc7bb98e0f7feaf14656307e20bd2bb0b6c": {
    "describe": {
      "columns": [],
      "nullable": [],
      "parameters": {
        "Left": [
          "Jsonb"
        ]
      }
    },
    "query": "\n            INSERT INTO\n                consensus_replica_state (fake_key, state)\n            VALUES\n                (TRUE, $1)\n            ON CONFLICT (fake_key) DO\n            UPDATE\n            SET\n                state = excluded.state\n            "
  },
  "78720a210af2364dbf0e6213ae1b9263dbe6655fcce708998ca871d22cc41df0": {
    "describe": {
      "columns": [
        {
          "name": "l1_address",
          "ordinal": 0,
          "type_info": "Bytea"
        },
        {
          "name": "l2_address",
          "ordinal": 1,
          "type_info": "Bytea"
        }
      ],
      "nullable": [
        false,
        false
      ],
      "parameters": {
        "Left": []
      }
    },
    "query": "\n                SELECT\n                    l1_address,\n                    l2_address\n                FROM\n                    tokens\n                WHERE\n                    well_known = TRUE\n                "
  },
  "78978c19282961c5b3dc06352b41caa4cca66d6ad74b2cd1a34ea5f7bc1e6909": {
    "describe": {
      "columns": [
        {
          "name": "tx_hash",
          "ordinal": 0,
          "type_info": "Bytea"
        },
        {
          "name": "call_trace",
          "ordinal": 1,
          "type_info": "Bytea"
        }
      ],
      "nullable": [
        false,
        false
      ],
      "parameters": {
        "Left": [
          "Bytea"
        ]
      }
    },
    "query": "\n                SELECT\n                    *\n                FROM\n                    call_traces\n                WHERE\n                    tx_hash = $1\n                "
  },
  "7a2145e2234a7896031bbc1ce82715e903f3b399886c2c73e838bd924fed6776": {
    "describe": {
      "columns": [],
      "nullable": [],
      "parameters": {
        "Left": [
          "Text",
          "Int8",
          "Int2",
          "Int4",
          "Int4"
        ]
      }
    },
    "query": "\n            UPDATE node_aggregation_witness_jobs_fri\n            SET\n                aggregations_url = $1,\n                number_of_dependent_jobs = $5,\n                updated_at = NOW()\n            WHERE\n                l1_batch_number = $2\n                AND circuit_id = $3\n                AND depth = $4\n            "
  },
  "7a8fffe8d4e3085e00c98f770d250d625f057acf1440b6550375ce5509a816a6": {
    "describe": {
      "columns": [
        {
          "name": "id",
          "ordinal": 0,
          "type_info": "Int8"
        },
        {
          "name": "l1_batch_number",
          "ordinal": 1,
          "type_info": "Int8"
        },
        {
          "name": "circuit_id",
          "ordinal": 2,
          "type_info": "Int2"
        },
        {
          "name": "closed_form_inputs_blob_url",
          "ordinal": 3,
          "type_info": "Text"
        },
        {
          "name": "attempts",
          "ordinal": 4,
          "type_info": "Int2"
        },
        {
          "name": "status",
          "ordinal": 5,
          "type_info": "Text"
        },
        {
          "name": "error",
          "ordinal": 6,
          "type_info": "Text"
        },
        {
          "name": "created_at",
          "ordinal": 7,
          "type_info": "Timestamp"
        },
        {
          "name": "updated_at",
          "ordinal": 8,
          "type_info": "Timestamp"
        },
        {
          "name": "processing_started_at",
          "ordinal": 9,
          "type_info": "Timestamp"
        },
        {
          "name": "time_taken",
          "ordinal": 10,
          "type_info": "Time"
        },
        {
          "name": "is_blob_cleaned",
          "ordinal": 11,
          "type_info": "Bool"
        },
        {
          "name": "number_of_basic_circuits",
          "ordinal": 12,
          "type_info": "Int4"
        },
        {
          "name": "protocol_version",
          "ordinal": 13,
          "type_info": "Int4"
        },
        {
          "name": "picked_by",
          "ordinal": 14,
          "type_info": "Text"
        }
      ],
      "nullable": [
        false,
        false,
        false,
        true,
        false,
        false,
        true,
        false,
        false,
        true,
        true,
        true,
        true,
        true,
        true
      ],
      "parameters": {
        "Left": [
          "Int4Array",
          "Text"
        ]
      }
    },
    "query": "\n            UPDATE leaf_aggregation_witness_jobs_fri\n            SET\n                status = 'in_progress',\n                attempts = attempts + 1,\n                updated_at = NOW(),\n                processing_started_at = NOW(),\n                picked_by = $2\n            WHERE\n                id = (\n                    SELECT\n                        id\n                    FROM\n                        leaf_aggregation_witness_jobs_fri\n                    WHERE\n                        status = 'queued'\n                        AND protocol_version = ANY ($1)\n                    ORDER BY\n                        l1_batch_number ASC,\n                        id ASC\n                    LIMIT\n                        1\n                    FOR UPDATE\n                        SKIP LOCKED\n                )\n            RETURNING\n                leaf_aggregation_witness_jobs_fri.*\n            "
  },
  "7e4961d39091d1744948826e9ba92edf7289d30fbe8579b506138e06b3c47f0e": {
    "describe": {
      "columns": [
        {
          "name": "number",
          "ordinal": 0,
          "type_info": "Int8"
        },
        {
          "name": "timestamp",
          "ordinal": 1,
          "type_info": "Int8"
        },
        {
          "name": "l1_tx_count",
          "ordinal": 2,
          "type_info": "Int4"
        },
        {
          "name": "l2_tx_count",
          "ordinal": 3,
          "type_info": "Int4"
        },
        {
          "name": "bloom",
          "ordinal": 4,
          "type_info": "Bytea"
        },
        {
          "name": "priority_ops_onchain_data",
          "ordinal": 5,
          "type_info": "ByteaArray"
        },
        {
          "name": "hash",
          "ordinal": 6,
          "type_info": "Bytea"
        },
        {
          "name": "parent_hash",
          "ordinal": 7,
          "type_info": "Bytea"
        },
        {
          "name": "commitment",
          "ordinal": 8,
          "type_info": "Bytea"
        },
        {
          "name": "compressed_write_logs",
          "ordinal": 9,
          "type_info": "Bytea"
        },
        {
          "name": "compressed_contracts",
          "ordinal": 10,
          "type_info": "Bytea"
        },
        {
          "name": "eth_prove_tx_id",
          "ordinal": 11,
          "type_info": "Int4"
        },
        {
          "name": "eth_commit_tx_id",
          "ordinal": 12,
          "type_info": "Int4"
        },
        {
          "name": "eth_execute_tx_id",
          "ordinal": 13,
          "type_info": "Int4"
        },
        {
          "name": "merkle_root_hash",
          "ordinal": 14,
          "type_info": "Bytea"
        },
        {
          "name": "l2_to_l1_logs",
          "ordinal": 15,
          "type_info": "ByteaArray"
        },
        {
          "name": "l2_to_l1_messages",
          "ordinal": 16,
          "type_info": "ByteaArray"
        },
        {
          "name": "used_contract_hashes",
          "ordinal": 17,
          "type_info": "Jsonb"
        },
        {
          "name": "compressed_initial_writes",
          "ordinal": 18,
          "type_info": "Bytea"
        },
        {
          "name": "compressed_repeated_writes",
          "ordinal": 19,
          "type_info": "Bytea"
        },
        {
          "name": "l2_l1_compressed_messages",
          "ordinal": 20,
          "type_info": "Bytea"
        },
        {
          "name": "l2_l1_merkle_root",
          "ordinal": 21,
          "type_info": "Bytea"
        },
        {
          "name": "rollup_last_leaf_index",
          "ordinal": 22,
          "type_info": "Int8"
        },
        {
          "name": "zkporter_is_available",
          "ordinal": 23,
          "type_info": "Bool"
        },
        {
          "name": "bootloader_code_hash",
          "ordinal": 24,
          "type_info": "Bytea"
        },
        {
          "name": "default_aa_code_hash",
          "ordinal": 25,
          "type_info": "Bytea"
        },
        {
          "name": "aux_data_hash",
          "ordinal": 26,
          "type_info": "Bytea"
        },
        {
          "name": "pass_through_data_hash",
          "ordinal": 27,
          "type_info": "Bytea"
        },
        {
          "name": "meta_parameters_hash",
          "ordinal": 28,
          "type_info": "Bytea"
        },
        {
          "name": "protocol_version",
          "ordinal": 29,
          "type_info": "Int4"
        },
        {
          "name": "compressed_state_diffs",
          "ordinal": 30,
          "type_info": "Bytea"
        },
        {
          "name": "system_logs",
          "ordinal": 31,
          "type_info": "ByteaArray"
        },
        {
          "name": "events_queue_commitment",
          "ordinal": 32,
          "type_info": "Bytea"
        },
        {
          "name": "bootloader_initial_content_commitment",
          "ordinal": 33,
          "type_info": "Bytea"
        }
      ],
      "nullable": [
        false,
        false,
        false,
        false,
        false,
        false,
        true,
        true,
        true,
        true,
        true,
        true,
        true,
        true,
        true,
        false,
        false,
        false,
        true,
        true,
        true,
        true,
        true,
        true,
        true,
        true,
        true,
        true,
        true,
        true,
        true,
        false,
        true,
        true
      ],
      "parameters": {
        "Left": [
          "Int8"
        ]
      }
    },
    "query": "\n                    SELECT\n                        number,\n                        timestamp,\n                        l1_tx_count,\n                        l2_tx_count,\n                        bloom,\n                        priority_ops_onchain_data,\n                        hash,\n                        parent_hash,\n                        commitment,\n                        compressed_write_logs,\n                        compressed_contracts,\n                        eth_prove_tx_id,\n                        eth_commit_tx_id,\n                        eth_execute_tx_id,\n                        merkle_root_hash,\n                        l2_to_l1_logs,\n                        l2_to_l1_messages,\n                        used_contract_hashes,\n                        compressed_initial_writes,\n                        compressed_repeated_writes,\n                        l2_l1_compressed_messages,\n                        l2_l1_merkle_root,\n                        rollup_last_leaf_index,\n                        zkporter_is_available,\n                        bootloader_code_hash,\n                        default_aa_code_hash,\n                        aux_data_hash,\n                        pass_through_data_hash,\n                        meta_parameters_hash,\n                        protocol_version,\n                        compressed_state_diffs,\n                        system_logs,\n                        events_queue_commitment,\n                        bootloader_initial_content_commitment\n                    FROM\n                        l1_batches\n                        LEFT JOIN commitments ON commitments.l1_batch_number = l1_batches.number\n                    WHERE\n                        eth_prove_tx_id IS NOT NULL\n                        AND eth_execute_tx_id IS NULL\n                    ORDER BY\n                        number\n                    LIMIT\n                        $1\n                    "
  },
  "7fccc28bd829bce334f37197ee6b139e943f3ad2a41387b610606a42b7f03283": {
    "describe": {
      "columns": [],
      "nullable": [],
      "parameters": {
        "Left": [
          "Bytea",
          "Bytea",
          "Numeric",
          "Numeric",
          "Numeric",
          "Jsonb",
          "Int4",
          "Bytea",
          "Int4",
          "Numeric",
          "Bytea",
          "Bytea",
          "Int4",
          "Numeric",
          "Bytea",
          "Timestamp"
        ]
      }
    },
    "query": "\n                INSERT INTO\n                    transactions (\n                        hash,\n                        is_priority,\n                        initiator_address,\n                        gas_limit,\n                        max_fee_per_gas,\n                        gas_per_pubdata_limit,\n                        data,\n                        upgrade_id,\n                        contract_address,\n                        l1_block_number,\n                        value,\n                        paymaster,\n                        paymaster_input,\n                        tx_format,\n                        l1_tx_mint,\n                        l1_tx_refund_recipient,\n                        received_at,\n                        created_at,\n                        updated_at\n                    )\n                VALUES\n                    (\n                        $1,\n                        TRUE,\n                        $2,\n                        $3,\n                        $4,\n                        $5,\n                        $6,\n                        $7,\n                        $8,\n                        $9,\n                        $10,\n                        $11,\n                        $12,\n                        $13,\n                        $14,\n                        $15,\n                        $16,\n                        NOW(),\n                        NOW()\n                    )\n                ON CONFLICT (hash) DO NOTHING\n                "
  },
  "806b82a9effd885ba537a2a1c7d7227120a8279db1875d26ccae5ee0785f46a9": {
    "describe": {
      "columns": [
        {
          "name": "attempts",
          "ordinal": 0,
          "type_info": "Int2"
        }
      ],
      "nullable": [
        false
      ],
      "parameters": {
        "Left": [
          "Int8"
        ]
      }
    },
    "query": "\n            SELECT\n                attempts\n            FROM\n                node_aggregation_witness_jobs_fri\n            WHERE\n                id = $1\n            "
  },
  "8182690d0326b820d23fba49d391578db18c29cdca85b8b6aad86fe2a9bf6bbe": {
    "describe": {
      "columns": [
        {
          "name": "l1_batch_number",
          "ordinal": 0,
          "type_info": "Int8"
        },
        {
          "name": "circuit_id",
          "ordinal": 1,
          "type_info": "Int2"
        },
        {
          "name": "depth",
          "ordinal": 2,
          "type_info": "Int4"
        }
      ],
      "nullable": [
        false,
        false,
        false
      ],
      "parameters": {
        "Left": []
      }
    },
    "query": "\n                UPDATE node_aggregation_witness_jobs_fri\n                SET\n                    status = 'queued'\n                WHERE\n                    (l1_batch_number, circuit_id, depth) IN (\n                        SELECT\n                            prover_jobs_fri.l1_batch_number,\n                            prover_jobs_fri.circuit_id,\n                            prover_jobs_fri.depth\n                        FROM\n                            prover_jobs_fri\n                            JOIN node_aggregation_witness_jobs_fri nawj ON prover_jobs_fri.l1_batch_number = nawj.l1_batch_number\n                            AND prover_jobs_fri.circuit_id = nawj.circuit_id\n                            AND prover_jobs_fri.depth = nawj.depth\n                        WHERE\n                            nawj.status = 'waiting_for_proofs'\n                            AND prover_jobs_fri.status = 'successful'\n                            AND prover_jobs_fri.aggregation_round = 2\n                        GROUP BY\n                            prover_jobs_fri.l1_batch_number,\n                            prover_jobs_fri.circuit_id,\n                            prover_jobs_fri.depth,\n                            nawj.number_of_dependent_jobs\n                        HAVING\n                            COUNT(*) = nawj.number_of_dependent_jobs\n                    )\n                RETURNING\n                    l1_batch_number,\n                    circuit_id,\n                    depth;\n                "
  },
  "81869cb392e9fcbb71ceaa857af77b39429d56072f63b3530c576fb31d7a56f9": {
    "describe": {
      "columns": [],
      "nullable": [],
      "parameters": {
        "Left": [
          "ByteaArray",
          "ByteaArray",
          "ByteaArray",
          "ByteaArray",
          "ByteaArray"
        ]
      }
    },
    "query": "\n            INSERT INTO\n                storage (hashed_key, address, key, value, tx_hash, created_at, updated_at)\n            SELECT\n                u.hashed_key,\n                u.address,\n                u.key,\n                u.value,\n                u.tx_hash,\n                NOW(),\n                NOW()\n            FROM\n                UNNEST($1::bytea[], $2::bytea[], $3::bytea[], $4::bytea[], $5::bytea[]) AS u (hashed_key, address, key, value, tx_hash)\n            ON CONFLICT (hashed_key) DO\n            UPDATE\n            SET\n                tx_hash = excluded.tx_hash,\n                value = excluded.value,\n                updated_at = NOW()\n            "
  },
  "83134807aee4b6154a1aee4f76dd989d5b4637a97f815b84ace70587acc95e7c": {
    "describe": {
      "columns": [],
      "nullable": [],
      "parameters": {
        "Left": [
          "Int8",
          "TextArray",
          "Text"
        ]
      }
    },
    "query": "\n            INSERT INTO\n                snapshots (\n                    l1_batch_number,\n                    storage_logs_filepaths,\n                    factory_deps_filepath,\n                    created_at,\n                    updated_at\n                )\n            VALUES\n                ($1, $2, $3, NOW(), NOW())\n            "
  },
<<<<<<< HEAD
  "831f7bec105541bd3ff9bcf6940d6b6b9d558224ad2d8ed079a68c7e339ded6b": {
    "describe": {
      "columns": [
        {
          "name": "l1_batch_number?",
          "ordinal": 0,
          "type_info": "Int8"
        }
      ],
      "nullable": [
        null
      ],
      "parameters": {
        "Left": []
      }
    },
    "query": "\n                SELECT\n                    MIN(l1_batch_number) AS \"l1_batch_number?\"\n                FROM\n                    (\n                        SELECT\n                            MIN(l1_batch_number) AS \"l1_batch_number\"\n                        FROM\n                            prover_jobs\n                        WHERE\n                            status = 'successful'\n                            OR aggregation_round < 3\n                        GROUP BY\n                            l1_batch_number\n                        HAVING\n                            MAX(aggregation_round) < 3\n                    ) AS inn\n                "
  },
  "83a931ceddf34e1c760649d613f534014b9ab9ca7725e14fb17aa050d9f35eb8": {
=======
  "77b35855fbb989f6314469b419726dc7bb98e0f7feaf14656307e20bd2bb0b6c": {
    "describe": {
      "columns": [],
      "nullable": [],
      "parameters": {
        "Left": [
          "Jsonb"
        ]
      }
    },
    "query": "\n            INSERT INTO\n                consensus_replica_state (fake_key, state)\n            VALUES\n                (TRUE, $1)\n            ON CONFLICT (fake_key) DO\n            UPDATE\n            SET\n                state = excluded.state\n            "
  },
  "78978c19282961c5b3dc06352b41caa4cca66d6ad74b2cd1a34ea5f7bc1e6909": {
>>>>>>> f48d6773
    "describe": {
      "columns": [
        {
          "name": "base_fee_per_gas",
          "ordinal": 0,
          "type_info": "Numeric"
        }
      ],
      "nullable": [
        false
      ],
      "parameters": {
        "Left": [
          "Int8",
          "Int8"
        ]
      }
    },
    "query": "\n            SELECT\n                base_fee_per_gas\n            FROM\n                miniblocks\n            WHERE\n                number <= $1\n            ORDER BY\n                number DESC\n            LIMIT\n                $2\n            "
  },
  "852aa5fe1c3b2dfe875cd4adf0d19a00c170cf7725d95dd6eb8b753fa5facec8": {
    "describe": {
      "columns": [
        {
          "name": "hash",
          "ordinal": 0,
          "type_info": "Bytea"
        },
        {
          "name": "is_priority",
          "ordinal": 1,
          "type_info": "Bool"
        },
        {
          "name": "full_fee",
          "ordinal": 2,
          "type_info": "Numeric"
        },
        {
          "name": "layer_2_tip_fee",
          "ordinal": 3,
          "type_info": "Numeric"
        },
        {
          "name": "initiator_address",
          "ordinal": 4,
          "type_info": "Bytea"
        },
        {
          "name": "nonce",
          "ordinal": 5,
          "type_info": "Int8"
        },
        {
          "name": "signature",
          "ordinal": 6,
          "type_info": "Bytea"
        },
        {
          "name": "input",
          "ordinal": 7,
          "type_info": "Bytea"
        },
        {
          "name": "data",
          "ordinal": 8,
          "type_info": "Jsonb"
        },
        {
          "name": "received_at",
          "ordinal": 9,
          "type_info": "Timestamp"
        },
        {
          "name": "priority_op_id",
          "ordinal": 10,
          "type_info": "Int8"
        },
        {
          "name": "l1_batch_number",
          "ordinal": 11,
          "type_info": "Int8"
        },
        {
          "name": "index_in_block",
          "ordinal": 12,
          "type_info": "Int4"
        },
        {
          "name": "error",
          "ordinal": 13,
          "type_info": "Varchar"
        },
        {
          "name": "gas_limit",
          "ordinal": 14,
          "type_info": "Numeric"
        },
        {
          "name": "gas_per_storage_limit",
          "ordinal": 15,
          "type_info": "Numeric"
        },
        {
          "name": "gas_per_pubdata_limit",
          "ordinal": 16,
          "type_info": "Numeric"
        },
        {
          "name": "tx_format",
          "ordinal": 17,
          "type_info": "Int4"
        },
        {
          "name": "created_at",
          "ordinal": 18,
          "type_info": "Timestamp"
        },
        {
          "name": "updated_at",
          "ordinal": 19,
          "type_info": "Timestamp"
        },
        {
          "name": "execution_info",
          "ordinal": 20,
          "type_info": "Jsonb"
        },
        {
          "name": "contract_address",
          "ordinal": 21,
          "type_info": "Bytea"
        },
        {
          "name": "in_mempool",
          "ordinal": 22,
          "type_info": "Bool"
        },
        {
          "name": "l1_block_number",
          "ordinal": 23,
          "type_info": "Int4"
        },
        {
          "name": "value",
          "ordinal": 24,
          "type_info": "Numeric"
        },
        {
          "name": "paymaster",
          "ordinal": 25,
          "type_info": "Bytea"
        },
        {
          "name": "paymaster_input",
          "ordinal": 26,
          "type_info": "Bytea"
        },
        {
          "name": "max_fee_per_gas",
          "ordinal": 27,
          "type_info": "Numeric"
        },
        {
          "name": "max_priority_fee_per_gas",
          "ordinal": 28,
          "type_info": "Numeric"
        },
        {
          "name": "effective_gas_price",
          "ordinal": 29,
          "type_info": "Numeric"
        },
        {
          "name": "miniblock_number",
          "ordinal": 30,
          "type_info": "Int8"
        },
        {
          "name": "l1_batch_tx_index",
          "ordinal": 31,
          "type_info": "Int4"
        },
        {
          "name": "refunded_gas",
          "ordinal": 32,
          "type_info": "Int8"
        },
        {
          "name": "l1_tx_mint",
          "ordinal": 33,
          "type_info": "Numeric"
        },
        {
          "name": "l1_tx_refund_recipient",
          "ordinal": 34,
          "type_info": "Bytea"
        },
        {
          "name": "upgrade_id",
          "ordinal": 35,
          "type_info": "Int4"
        }
      ],
      "nullable": [
        false,
        false,
        true,
        true,
        false,
        true,
        true,
        true,
        false,
        false,
        true,
        true,
        true,
        true,
        true,
        true,
        true,
        true,
        false,
        false,
        false,
        true,
        false,
        true,
        false,
        false,
        false,
        true,
        true,
        true,
        true,
        true,
        false,
        true,
        true,
        true
      ],
      "parameters": {
        "Left": [
          "Int8",
          "Numeric",
          "Numeric",
          "Int4"
        ]
      }
    },
    "query": "\n                UPDATE transactions\n                SET\n                    in_mempool = TRUE\n                FROM\n                    (\n                        SELECT\n                            hash\n                        FROM\n                            (\n                                SELECT\n                                    hash\n                                FROM\n                                    transactions\n                                WHERE\n                                    miniblock_number IS NULL\n                                    AND in_mempool = FALSE\n                                    AND error IS NULL\n                                    AND (\n                                        is_priority = TRUE\n                                        OR (\n                                            max_fee_per_gas >= $2\n                                            AND gas_per_pubdata_limit >= $3\n                                        )\n                                    )\n                                    AND tx_format != $4\n                                ORDER BY\n                                    is_priority DESC,\n                                    priority_op_id,\n                                    received_at\n                                LIMIT\n                                    $1\n                            ) AS subquery1\n                        ORDER BY\n                            hash\n                    ) AS subquery2\n                WHERE\n                    transactions.hash = subquery2.hash\n                RETURNING\n                    transactions.*\n                "
  },
  "8625ca45ce76b8c8633d390e35e0c5f885240d99ea69140a4636b00469d08497": {
    "describe": {
      "columns": [
        {
          "name": "tx_hash",
          "ordinal": 0,
          "type_info": "Text"
        }
      ],
      "nullable": [
        false
      ],
      "parameters": {
        "Left": [
          "Int4"
        ]
      }
    },
    "query": "\n            SELECT\n                tx_hash\n            FROM\n                eth_txs_history\n            WHERE\n                eth_tx_id = $1\n                AND confirmed_at IS NOT NULL\n            "
  },
  "877d20634068170326ab5801b69c70aff49e60b7def3d93b9206e650c259168b": {
    "describe": {
      "columns": [
        {
          "name": "timestamp",
          "ordinal": 0,
          "type_info": "Int8"
        }
      ],
      "nullable": [
        false
      ],
      "parameters": {
        "Left": []
      }
    },
    "query": "\n            SELECT\n                timestamp\n            FROM\n                l1_batches\n            WHERE\n                eth_execute_tx_id IS NULL\n                AND number > 0\n            ORDER BY\n                number\n            LIMIT\n                1\n            "
  },
  "878c9cdfd69ad8988d049041edd63595237a0c54f67b8c669dfbb4fca32757e4": {
    "describe": {
      "columns": [
        {
          "name": "l2_address",
          "ordinal": 0,
          "type_info": "Bytea"
        }
      ],
      "nullable": [
        false
      ],
      "parameters": {
        "Left": []
      }
    },
    "query": "\n                SELECT\n                    l2_address\n                FROM\n                    tokens\n                "
  },
  "88c629334e30bb9f5c81c858aa51af63b86e8da6d908d48998012231e1d66a60": {
    "describe": {
      "columns": [
        {
          "name": "timestamp",
          "ordinal": 0,
          "type_info": "Int8"
        },
        {
          "name": "virtual_blocks",
          "ordinal": 1,
          "type_info": "Int8"
        }
      ],
      "nullable": [
        false,
        false
      ],
      "parameters": {
        "Left": [
          "Int8",
          "Int8"
        ]
      }
    },
    "query": "\n            SELECT\n                timestamp,\n                virtual_blocks\n            FROM\n                miniblocks\n            WHERE\n                number BETWEEN $1 AND $2\n            ORDER BY\n                number\n            "
  },
  "8903ba5db3f87851c12da133573b4207b69cc48b4ba648e797211631be612b69": {
    "describe": {
      "columns": [
        {
          "name": "bytecode_hash",
          "ordinal": 0,
          "type_info": "Bytea"
        },
        {
          "name": "bytecode",
          "ordinal": 1,
          "type_info": "Bytea"
        }
      ],
      "nullable": [
        false,
        false
      ],
      "parameters": {
        "Left": [
          "Int8"
        ]
      }
    },
    "query": "\n            SELECT\n                bytecode_hash,\n                bytecode\n            FROM\n                factory_deps\n                INNER JOIN miniblocks ON miniblocks.number = factory_deps.miniblock_number\n            WHERE\n                miniblocks.l1_batch_number = $1\n            "
  },
  "894665c2c467bd1aaeb331b112c567e2667c63a033baa6b427bd8a0898c08bf2": {
    "describe": {
      "columns": [
        {
          "name": "protocol_version",
          "ordinal": 0,
          "type_info": "Int4"
        }
      ],
      "nullable": [
        true
      ],
      "parameters": {
        "Left": [
          "Int8"
        ]
      }
    },
    "query": "\n            SELECT\n                protocol_version\n            FROM\n                miniblocks\n            WHERE\n                number = $1\n            "
  },
  "8a773618c9df11217467222c9117d6868fbf88ee21d8868a7d133e7cebb3d20e": {
    "describe": {
      "columns": [
        {
          "name": "successful_limit!",
          "ordinal": 0,
          "type_info": "Int8"
        },
        {
          "name": "queued_limit!",
          "ordinal": 1,
          "type_info": "Int8"
        },
        {
          "name": "max_block!",
          "ordinal": 2,
          "type_info": "Int8"
        }
      ],
      "nullable": [
        null,
        null,
        null
      ],
      "parameters": {
        "Left": []
      }
    },
    "query": "\n                SELECT\n                    (\n                        SELECT\n                            l1_batch_number\n                        FROM\n                            prover_jobs\n                        WHERE\n                            status NOT IN ('successful', 'skipped')\n                        ORDER BY\n                            l1_batch_number\n                        LIMIT\n                            1\n                    ) AS \"successful_limit!\",\n                    (\n                        SELECT\n                            l1_batch_number\n                        FROM\n                            prover_jobs\n                        WHERE\n                            status <> 'queued'\n                        ORDER BY\n                            l1_batch_number DESC\n                        LIMIT\n                            1\n                    ) AS \"queued_limit!\",\n                    (\n                        SELECT\n                            MAX(l1_batch_number) AS \"max!\"\n                        FROM\n                            prover_jobs\n                    ) AS \"max_block!\"\n                "
  },
  "8a7a57ca3d4d65da3e0877c003902c690c33686c889d318b1d64bdd7fa6374db": {
    "describe": {
      "columns": [
        {
          "name": "l1_block_number",
          "ordinal": 0,
          "type_info": "Int4"
        }
      ],
      "nullable": [
        true
      ],
      "parameters": {
        "Left": []
      }
    },
    "query": "\n                SELECT\n                    l1_block_number\n                FROM\n                    transactions\n                WHERE\n                    priority_op_id IS NOT NULL\n                ORDER BY\n                    priority_op_id DESC\n                LIMIT\n                    1\n                "
  },
  "8b9e5d525c026de97c0a732b1adc8dc4bd57e32dfefe1017acba9a15fc14b895": {
    "describe": {
      "columns": [
        {
          "name": "hashed_key",
          "ordinal": 0,
          "type_info": "Bytea"
        },
        {
          "name": "value",
          "ordinal": 1,
          "type_info": "Bytea"
        },
        {
          "name": "index",
          "ordinal": 2,
          "type_info": "Int8"
        }
      ],
      "nullable": [
        false,
        false,
        false
      ],
      "parameters": {
        "Left": [
          "Int8",
          "Bytea",
          "Bytea"
        ]
      }
    },
    "query": "\n            SELECT\n                storage_logs.hashed_key,\n                storage_logs.value,\n                initial_writes.index\n            FROM\n                storage_logs\n                INNER JOIN initial_writes ON storage_logs.hashed_key = initial_writes.hashed_key\n            WHERE\n                storage_logs.miniblock_number = $1\n                AND storage_logs.hashed_key >= $2::bytea\n                AND storage_logs.hashed_key <= $3::bytea\n            ORDER BY\n                storage_logs.hashed_key\n            "
  },
  "8c7145b0bbb2a4309d9a1059e085049b2a57aef88c22f0effacc0d407b50a581": {
    "describe": {
      "columns": [
        {
          "name": "number",
          "ordinal": 0,
          "type_info": "Int8"
        },
        {
          "name": "timestamp",
          "ordinal": 1,
          "type_info": "Int8"
        },
        {
          "name": "l1_tx_count",
          "ordinal": 2,
          "type_info": "Int4"
        },
        {
          "name": "l2_tx_count",
          "ordinal": 3,
          "type_info": "Int4"
        },
        {
          "name": "bloom",
          "ordinal": 4,
          "type_info": "Bytea"
        },
        {
          "name": "priority_ops_onchain_data",
          "ordinal": 5,
          "type_info": "ByteaArray"
        },
        {
          "name": "hash",
          "ordinal": 6,
          "type_info": "Bytea"
        },
        {
          "name": "parent_hash",
          "ordinal": 7,
          "type_info": "Bytea"
        },
        {
          "name": "commitment",
          "ordinal": 8,
          "type_info": "Bytea"
        },
        {
          "name": "compressed_write_logs",
          "ordinal": 9,
          "type_info": "Bytea"
        },
        {
          "name": "compressed_contracts",
          "ordinal": 10,
          "type_info": "Bytea"
        },
        {
          "name": "eth_prove_tx_id",
          "ordinal": 11,
          "type_info": "Int4"
        },
        {
          "name": "eth_commit_tx_id",
          "ordinal": 12,
          "type_info": "Int4"
        },
        {
          "name": "eth_execute_tx_id",
          "ordinal": 13,
          "type_info": "Int4"
        },
        {
          "name": "merkle_root_hash",
          "ordinal": 14,
          "type_info": "Bytea"
        },
        {
          "name": "l2_to_l1_logs",
          "ordinal": 15,
          "type_info": "ByteaArray"
        },
        {
          "name": "l2_to_l1_messages",
          "ordinal": 16,
          "type_info": "ByteaArray"
        },
        {
          "name": "used_contract_hashes",
          "ordinal": 17,
          "type_info": "Jsonb"
        },
        {
          "name": "compressed_initial_writes",
          "ordinal": 18,
          "type_info": "Bytea"
        },
        {
          "name": "compressed_repeated_writes",
          "ordinal": 19,
          "type_info": "Bytea"
        },
        {
          "name": "l2_l1_compressed_messages",
          "ordinal": 20,
          "type_info": "Bytea"
        },
        {
          "name": "l2_l1_merkle_root",
          "ordinal": 21,
          "type_info": "Bytea"
        },
        {
          "name": "rollup_last_leaf_index",
          "ordinal": 22,
          "type_info": "Int8"
        },
        {
          "name": "zkporter_is_available",
          "ordinal": 23,
          "type_info": "Bool"
        },
        {
          "name": "bootloader_code_hash",
          "ordinal": 24,
          "type_info": "Bytea"
        },
        {
          "name": "default_aa_code_hash",
          "ordinal": 25,
          "type_info": "Bytea"
        },
        {
          "name": "aux_data_hash",
          "ordinal": 26,
          "type_info": "Bytea"
        },
        {
          "name": "pass_through_data_hash",
          "ordinal": 27,
          "type_info": "Bytea"
        },
        {
          "name": "meta_parameters_hash",
          "ordinal": 28,
          "type_info": "Bytea"
        },
        {
          "name": "protocol_version",
          "ordinal": 29,
          "type_info": "Int4"
        },
        {
          "name": "compressed_state_diffs",
          "ordinal": 30,
          "type_info": "Bytea"
        },
        {
          "name": "system_logs",
          "ordinal": 31,
          "type_info": "ByteaArray"
        },
        {
          "name": "events_queue_commitment",
          "ordinal": 32,
          "type_info": "Bytea"
        },
        {
          "name": "bootloader_initial_content_commitment",
          "ordinal": 33,
          "type_info": "Bytea"
        }
      ],
      "nullable": [
        false,
        false,
        false,
        false,
        false,
        false,
        true,
        true,
        true,
        true,
        true,
        true,
        true,
        true,
        true,
        false,
        false,
        false,
        true,
        true,
        true,
        true,
        true,
        true,
        true,
        true,
        true,
        true,
        true,
        true,
        true,
        false,
        true,
        true
      ],
      "parameters": {
        "Left": [
          "Int8"
        ]
      }
    },
    "query": "\n            SELECT\n                number,\n                timestamp,\n                l1_tx_count,\n                l2_tx_count,\n                bloom,\n                priority_ops_onchain_data,\n                hash,\n                parent_hash,\n                commitment,\n                compressed_write_logs,\n                compressed_contracts,\n                eth_prove_tx_id,\n                eth_commit_tx_id,\n                eth_execute_tx_id,\n                merkle_root_hash,\n                l2_to_l1_logs,\n                l2_to_l1_messages,\n                used_contract_hashes,\n                compressed_initial_writes,\n                compressed_repeated_writes,\n                l2_l1_compressed_messages,\n                l2_l1_merkle_root,\n                rollup_last_leaf_index,\n                zkporter_is_available,\n                bootloader_code_hash,\n                default_aa_code_hash,\n                aux_data_hash,\n                pass_through_data_hash,\n                meta_parameters_hash,\n                protocol_version,\n                compressed_state_diffs,\n                system_logs,\n                events_queue_commitment,\n                bootloader_initial_content_commitment\n            FROM\n                l1_batches\n                LEFT JOIN commitments ON commitments.l1_batch_number = l1_batches.number\n            WHERE\n                eth_commit_tx_id IS NOT NULL\n                AND eth_prove_tx_id IS NULL\n            ORDER BY\n                number\n            LIMIT\n                $1\n            "
  },
  "8f5e89ccadd4ea1da7bfe9793a1cbb724af0f0216433a70f19d784e3f2afbc9f": {
    "describe": {
      "columns": [
        {
          "name": "protocol_version",
          "ordinal": 0,
          "type_info": "Int4"
        }
      ],
      "nullable": [
        true
      ],
      "parameters": {
        "Left": [
          "Int8"
        ]
      }
    },
    "query": "\n            SELECT\n                protocol_version\n            FROM\n                witness_inputs_fri\n            WHERE\n                l1_batch_number = $1\n            "
  },
  "8fd64cf5358876ad582630c8843a18e9ac0c9e5108cf064cf422ec6d2cd87ab4": {
    "describe": {
      "columns": [
        {
          "name": "number",
          "ordinal": 0,
          "type_info": "Int8"
        },
        {
          "name": "l1_tx_count",
          "ordinal": 1,
          "type_info": "Int4"
        },
        {
          "name": "l2_tx_count",
          "ordinal": 2,
          "type_info": "Int4"
        },
        {
          "name": "timestamp",
          "ordinal": 3,
          "type_info": "Int8"
        },
        {
          "name": "l2_to_l1_logs",
          "ordinal": 4,
          "type_info": "ByteaArray"
        },
        {
          "name": "l2_to_l1_messages",
          "ordinal": 5,
          "type_info": "ByteaArray"
        },
        {
          "name": "bloom",
          "ordinal": 6,
          "type_info": "Bytea"
        },
        {
          "name": "priority_ops_onchain_data",
          "ordinal": 7,
          "type_info": "ByteaArray"
        },
        {
          "name": "used_contract_hashes",
          "ordinal": 8,
          "type_info": "Jsonb"
        },
        {
          "name": "bootloader_code_hash",
          "ordinal": 9,
          "type_info": "Bytea"
        },
        {
          "name": "default_aa_code_hash",
          "ordinal": 10,
          "type_info": "Bytea"
        },
        {
          "name": "protocol_version",
          "ordinal": 11,
          "type_info": "Int4"
        },
        {
          "name": "system_logs",
          "ordinal": 12,
          "type_info": "ByteaArray"
        },
        {
          "name": "compressed_state_diffs",
          "ordinal": 13,
          "type_info": "Bytea"
        }
      ],
      "nullable": [
        false,
        false,
        false,
        false,
        false,
        false,
        false,
        false,
        false,
        true,
        true,
        true,
        false,
        true
      ],
      "parameters": {
        "Left": [
          "Int4"
        ]
      }
    },
    "query": "\n            SELECT\n                number,\n                l1_tx_count,\n                l2_tx_count,\n                timestamp,\n                l2_to_l1_logs,\n                l2_to_l1_messages,\n                bloom,\n                priority_ops_onchain_data,\n                used_contract_hashes,\n                bootloader_code_hash,\n                default_aa_code_hash,\n                protocol_version,\n                system_logs,\n                compressed_state_diffs\n            FROM\n                l1_batches\n            WHERE\n                eth_commit_tx_id = $1\n                OR eth_prove_tx_id = $1\n                OR eth_execute_tx_id = $1\n            "
  },
  "90f7657bae05c4bad6902c6bfb1b8ba0b771cb45573aca81db254f6bcfc17c77": {
    "describe": {
      "columns": [
        {
          "name": "nonce",
          "ordinal": 0,
          "type_info": "Int8"
        }
      ],
      "nullable": [
        false
      ],
      "parameters": {
        "Left": []
      }
    },
    "query": "\n            SELECT\n                nonce\n            FROM\n                eth_txs\n            ORDER BY\n                id DESC\n            LIMIT\n                1\n            "
  },
  "9334df89c9562d4b35611b8e5ffb17305343df99ebc55f240278b5c4e63f89f5": {
    "describe": {
      "columns": [
        {
          "name": "value",
          "ordinal": 0,
          "type_info": "Bytea"
        }
      ],
      "nullable": [
        false
      ],
      "parameters": {
        "Left": [
          "Bytea"
        ]
      }
    },
    "query": "\n            SELECT\n                value\n            FROM\n                storage\n            WHERE\n                hashed_key = $1\n            "
  },
  "95ea0522a3eff6c0d2d0b1c58fd2767e112b95f4d103c27acd6f7ede108bd300": {
    "describe": {
      "columns": [],
      "nullable": [],
      "parameters": {
        "Left": [
          "Int8",
          "Int4",
          "Int4"
        ]
      }
    },
    "query": "\n            UPDATE eth_txs\n            SET\n                gas_used = $1,\n                confirmed_eth_tx_history_id = $2\n            WHERE\n                id = $3\n            "
  },
  "966dddc881bfe6fd94b56f587424125a2633ddb6abaa129f2b12389140d83c3f": {
    "describe": {
      "columns": [
        {
          "name": "recursion_scheduler_level_vk_hash",
          "ordinal": 0,
          "type_info": "Bytea"
        },
        {
          "name": "recursion_node_level_vk_hash",
          "ordinal": 1,
          "type_info": "Bytea"
        },
        {
          "name": "recursion_leaf_level_vk_hash",
          "ordinal": 2,
          "type_info": "Bytea"
        },
        {
          "name": "recursion_circuits_set_vks_hash",
          "ordinal": 3,
          "type_info": "Bytea"
        }
      ],
      "nullable": [
        false,
        false,
        false,
        false
      ],
      "parameters": {
        "Left": [
          "Int4"
        ]
      }
    },
    "query": "\n            SELECT\n                recursion_scheduler_level_vk_hash,\n                recursion_node_level_vk_hash,\n                recursion_leaf_level_vk_hash,\n                recursion_circuits_set_vks_hash\n            FROM\n                protocol_versions\n            WHERE\n                id = $1\n            "
  },
  "9955b9215096f781442153518c4f0a9676e26f422506545ccc90b7e8a36c8d47": {
    "describe": {
      "columns": [
        {
          "name": "bytecode",
          "ordinal": 0,
          "type_info": "Bytea"
        },
        {
          "name": "data?",
          "ordinal": 1,
          "type_info": "Jsonb"
        },
        {
          "name": "contract_address?",
          "ordinal": 2,
          "type_info": "Bytea"
        }
      ],
      "nullable": [
        false,
        false,
        true
      ],
      "parameters": {
        "Left": [
          "Bytea",
          "Bytea"
        ]
      }
    },
    "query": "\n            SELECT\n                factory_deps.bytecode,\n                transactions.data AS \"data?\",\n                transactions.contract_address AS \"contract_address?\"\n            FROM\n                (\n                    SELECT\n                        *\n                    FROM\n                        storage_logs\n                    WHERE\n                        storage_logs.hashed_key = $1\n                    ORDER BY\n                        miniblock_number DESC,\n                        operation_number DESC\n                    LIMIT\n                        1\n                ) storage_logs\n                JOIN factory_deps ON factory_deps.bytecode_hash = storage_logs.value\n                LEFT JOIN transactions ON transactions.hash = storage_logs.tx_hash\n            WHERE\n                storage_logs.value != $2\n            "
  },
  "99acb091650478fe0feb367b1d64561347b81f8931cc2addefa907c9aa9355e6": {
    "describe": {
      "columns": [
        {
          "name": "id",
          "ordinal": 0,
          "type_info": "Int4"
        },
        {
          "name": "timestamp",
          "ordinal": 1,
          "type_info": "Int8"
        },
        {
          "name": "recursion_scheduler_level_vk_hash",
          "ordinal": 2,
          "type_info": "Bytea"
        },
        {
          "name": "recursion_node_level_vk_hash",
          "ordinal": 3,
          "type_info": "Bytea"
        },
        {
          "name": "recursion_leaf_level_vk_hash",
          "ordinal": 4,
          "type_info": "Bytea"
        },
        {
          "name": "recursion_circuits_set_vks_hash",
          "ordinal": 5,
          "type_info": "Bytea"
        },
        {
          "name": "bootloader_code_hash",
          "ordinal": 6,
          "type_info": "Bytea"
        },
        {
          "name": "default_account_code_hash",
          "ordinal": 7,
          "type_info": "Bytea"
        },
        {
          "name": "verifier_address",
          "ordinal": 8,
          "type_info": "Bytea"
        },
        {
          "name": "upgrade_tx_hash",
          "ordinal": 9,
          "type_info": "Bytea"
        },
        {
          "name": "created_at",
          "ordinal": 10,
          "type_info": "Timestamp"
        }
      ],
      "nullable": [
        false,
        false,
        false,
        false,
        false,
        false,
        false,
        false,
        false,
        true,
        false
      ],
      "parameters": {
        "Left": [
          "Int4"
        ]
      }
    },
    "query": "\n            SELECT\n                *\n            FROM\n                protocol_versions\n            WHERE\n                id < $1\n            ORDER BY\n                id DESC\n            LIMIT\n                1\n            "
  },
  "99d9ee2a0d0450acefa0d9b6c031e30606fddf6631c859ab03819ec476bcf005": {
    "describe": {
      "columns": [
        {
          "name": "hashed_key",
          "ordinal": 0,
          "type_info": "Bytea"
        }
      ],
      "nullable": [
        false
      ],
      "parameters": {
        "Left": [
          "ByteaArray"
        ]
      }
    },
    "query": "\n            SELECT\n                hashed_key\n            FROM\n                initial_writes\n            WHERE\n                hashed_key = ANY ($1)\n            "
  },
  "99dd6f04e82585d81ac23bc4871578179e6269c6ff36877cedee264067ccdafc": {
    "describe": {
      "columns": [
        {
          "name": "l1_batch_number",
          "ordinal": 0,
          "type_info": "Int8"
        }
      ],
      "nullable": [
        false
      ],
      "parameters": {
        "Left": [
          {
            "Custom": {
              "kind": {
                "Enum": [
                  "Queued",
                  "ManuallySkipped",
                  "InProgress",
                  "Successful",
                  "Failed"
                ]
              },
              "name": "basic_witness_input_producer_job_status"
            }
          },
          {
            "Custom": {
              "kind": {
                "Enum": [
                  "Queued",
                  "ManuallySkipped",
                  "InProgress",
                  "Successful",
                  "Failed"
                ]
              },
              "name": "basic_witness_input_producer_job_status"
            }
          },
          {
            "Custom": {
              "kind": {
                "Enum": [
                  "Queued",
                  "ManuallySkipped",
                  "InProgress",
                  "Successful",
                  "Failed"
                ]
              },
              "name": "basic_witness_input_producer_job_status"
            }
          },
          "Interval",
          "Int2"
        ]
      }
    },
    "query": "\n            UPDATE basic_witness_input_producer_jobs\n            SET\n                status = $1,\n                attempts = attempts + 1,\n                updated_at = NOW(),\n                processing_started_at = NOW()\n            WHERE\n                l1_batch_number = (\n                    SELECT\n                        l1_batch_number\n                    FROM\n                        basic_witness_input_producer_jobs\n                    WHERE\n                        status = $2\n                        OR (\n                            status = $1\n                            AND processing_started_at < NOW() - $4::INTERVAL\n                        )\n                        OR (\n                            status = $3\n                            AND attempts < $5\n                        )\n                    ORDER BY\n                        l1_batch_number ASC\n                    LIMIT\n                        1\n                    FOR UPDATE\n                        SKIP LOCKED\n                )\n            RETURNING\n                basic_witness_input_producer_jobs.l1_batch_number\n            "
  },
  "9b90f7a7ffee3cd8439f90a6f79693831e2ab6d6d3c1805df5aa51d76994ec19": {
    "describe": {
      "columns": [],
      "nullable": [],
      "parameters": {
        "Left": [
          "Int8",
          "Text",
          "Int4"
        ]
      }
    },
    "query": "\n            INSERT INTO\n                witness_inputs_fri (\n                    l1_batch_number,\n                    merkle_tree_paths_blob_url,\n                    protocol_version,\n                    status,\n                    created_at,\n                    updated_at\n                )\n            VALUES\n                ($1, $2, $3, 'queued', NOW(), NOW())\n            ON CONFLICT (l1_batch_number) DO NOTHING\n            "
  },
  "9c0c3e5edce083804f49137eb3b01c0b73dfb30bdb9e11fcbf370d599344f20e": {
    "describe": {
      "columns": [
        {
          "name": "count!",
          "ordinal": 0,
          "type_info": "Int8"
        },
        {
          "name": "circuit_type!",
          "ordinal": 1,
          "type_info": "Text"
        },
        {
          "name": "status!",
          "ordinal": 2,
          "type_info": "Text"
        }
      ],
      "nullable": [
        null,
        false,
        false
      ],
      "parameters": {
        "Left": []
      }
    },
    "query": "\n                SELECT\n                    COUNT(*) AS \"count!\",\n                    circuit_type AS \"circuit_type!\",\n                    status AS \"status!\"\n                FROM\n                    prover_jobs\n                WHERE\n                    status <> 'skipped'\n                    AND status <> 'successful'\n                GROUP BY\n                    circuit_type,\n                    status\n                "
  },
  "9c24f0795d0445a39e366d4e66b3b37cdf650f7926769b0118ea5778a0c12316": {
    "describe": {
      "columns": [
        {
          "name": "number",
          "ordinal": 0,
          "type_info": "Int8"
        },
        {
          "name": "timestamp",
          "ordinal": 1,
          "type_info": "Int8"
        },
        {
          "name": "l1_tx_count",
          "ordinal": 2,
          "type_info": "Int4"
        },
        {
          "name": "l2_tx_count",
          "ordinal": 3,
          "type_info": "Int4"
        },
        {
          "name": "bloom",
          "ordinal": 4,
          "type_info": "Bytea"
        },
        {
          "name": "priority_ops_onchain_data",
          "ordinal": 5,
          "type_info": "ByteaArray"
        },
        {
          "name": "hash",
          "ordinal": 6,
          "type_info": "Bytea"
        },
        {
          "name": "parent_hash",
          "ordinal": 7,
          "type_info": "Bytea"
        },
        {
          "name": "commitment",
          "ordinal": 8,
          "type_info": "Bytea"
        },
        {
          "name": "compressed_write_logs",
          "ordinal": 9,
          "type_info": "Bytea"
        },
        {
          "name": "compressed_contracts",
          "ordinal": 10,
          "type_info": "Bytea"
        },
        {
          "name": "eth_prove_tx_id",
          "ordinal": 11,
          "type_info": "Int4"
        },
        {
          "name": "eth_commit_tx_id",
          "ordinal": 12,
          "type_info": "Int4"
        },
        {
          "name": "eth_execute_tx_id",
          "ordinal": 13,
          "type_info": "Int4"
        },
        {
          "name": "merkle_root_hash",
          "ordinal": 14,
          "type_info": "Bytea"
        },
        {
          "name": "l2_to_l1_logs",
          "ordinal": 15,
          "type_info": "ByteaArray"
        },
        {
          "name": "l2_to_l1_messages",
          "ordinal": 16,
          "type_info": "ByteaArray"
        },
        {
          "name": "used_contract_hashes",
          "ordinal": 17,
          "type_info": "Jsonb"
        },
        {
          "name": "compressed_initial_writes",
          "ordinal": 18,
          "type_info": "Bytea"
        },
        {
          "name": "compressed_repeated_writes",
          "ordinal": 19,
          "type_info": "Bytea"
        },
        {
          "name": "l2_l1_compressed_messages",
          "ordinal": 20,
          "type_info": "Bytea"
        },
        {
          "name": "l2_l1_merkle_root",
          "ordinal": 21,
          "type_info": "Bytea"
        },
        {
          "name": "rollup_last_leaf_index",
          "ordinal": 22,
          "type_info": "Int8"
        },
        {
          "name": "zkporter_is_available",
          "ordinal": 23,
          "type_info": "Bool"
        },
        {
          "name": "bootloader_code_hash",
          "ordinal": 24,
          "type_info": "Bytea"
        },
        {
          "name": "default_aa_code_hash",
          "ordinal": 25,
          "type_info": "Bytea"
        },
        {
          "name": "aux_data_hash",
          "ordinal": 26,
          "type_info": "Bytea"
        },
        {
          "name": "pass_through_data_hash",
          "ordinal": 27,
          "type_info": "Bytea"
        },
        {
          "name": "meta_parameters_hash",
          "ordinal": 28,
          "type_info": "Bytea"
        },
        {
          "name": "protocol_version",
          "ordinal": 29,
          "type_info": "Int4"
        },
        {
          "name": "compressed_state_diffs",
          "ordinal": 30,
          "type_info": "Bytea"
        },
        {
          "name": "system_logs",
          "ordinal": 31,
          "type_info": "ByteaArray"
        },
        {
          "name": "events_queue_commitment",
          "ordinal": 32,
          "type_info": "Bytea"
        },
        {
          "name": "bootloader_initial_content_commitment",
          "ordinal": 33,
          "type_info": "Bytea"
        }
      ],
      "nullable": [
        false,
        false,
        false,
        false,
        false,
        false,
        true,
        true,
        true,
        true,
        true,
        true,
        true,
        true,
        true,
        false,
        false,
        false,
        true,
        true,
        true,
        true,
        true,
        true,
        true,
        true,
        true,
        true,
        true,
        true,
        true,
        false,
        true,
        true
      ],
      "parameters": {
        "Left": [
          "Bytea",
          "Bytea",
          "Int4",
          "Int8"
        ]
      }
    },
    "query": "\n            SELECT\n                number,\n                l1_batches.timestamp,\n                l1_tx_count,\n                l2_tx_count,\n                bloom,\n                priority_ops_onchain_data,\n                hash,\n                parent_hash,\n                commitment,\n                compressed_write_logs,\n                compressed_contracts,\n                eth_prove_tx_id,\n                eth_commit_tx_id,\n                eth_execute_tx_id,\n                merkle_root_hash,\n                l2_to_l1_logs,\n                l2_to_l1_messages,\n                used_contract_hashes,\n                compressed_initial_writes,\n                compressed_repeated_writes,\n                l2_l1_compressed_messages,\n                l2_l1_merkle_root,\n                rollup_last_leaf_index,\n                zkporter_is_available,\n                l1_batches.bootloader_code_hash,\n                l1_batches.default_aa_code_hash,\n                aux_data_hash,\n                pass_through_data_hash,\n                meta_parameters_hash,\n                protocol_version,\n                compressed_state_diffs,\n                system_logs,\n                events_queue_commitment,\n                bootloader_initial_content_commitment\n            FROM\n                l1_batches\n                LEFT JOIN commitments ON commitments.l1_batch_number = l1_batches.number\n                JOIN protocol_versions ON protocol_versions.id = l1_batches.protocol_version\n            WHERE\n                eth_commit_tx_id IS NULL\n                AND number != 0\n                AND protocol_versions.bootloader_code_hash = $1\n                AND protocol_versions.default_account_code_hash = $2\n                AND commitment IS NOT NULL\n                AND (\n                    protocol_versions.id = $3\n                    OR protocol_versions.upgrade_tx_hash IS NULL\n                )\n                AND events_queue_commitment IS NOT NULL\n                AND bootloader_initial_content_commitment IS NOT NULL\n            ORDER BY\n                number\n            LIMIT\n                $4\n            "
  },
  "9c2a5f32c627d3a5c6f1e87b31ce3b0fd67aa1f5f7ea0de673a2fbe1f742db86": {
    "describe": {
      "columns": [
        {
          "name": "timestamp",
          "ordinal": 0,
          "type_info": "Int8"
        }
      ],
      "nullable": [
        false
      ],
      "parameters": {
        "Left": [
          "Int8"
        ]
      }
    },
    "query": "\n            SELECT\n                timestamp\n            FROM\n                miniblocks\n            WHERE\n                number = $1\n            "
  },
  "9cfcde703a48b110791d2ae1103c9317c01d6e35db3b07d0a31f436e7e3c7c40": {
    "describe": {
      "columns": [],
      "nullable": [],
      "parameters": {
        "Left": [
          "Int8"
        ]
      }
    },
    "query": "\n            UPDATE contract_verification_requests\n            SET\n                status = 'successful',\n                updated_at = NOW()\n            WHERE\n                id = $1\n            "
  },
  "9ef2f43e6201cc00a0e1425a666a36532fee1450733849852dfd20e18ded1f03": {
    "describe": {
      "columns": [],
      "nullable": [],
      "parameters": {
        "Left": [
          "Text",
          "Int8"
        ]
      }
    },
    "query": "\n            UPDATE scheduler_witness_jobs_fri\n            SET\n                status = 'failed',\n                error = $1,\n                updated_at = NOW()\n            WHERE\n                l1_batch_number = $2\n            "
  },
  "a0e2b2c034cc5f668f0b3d43b94d2e2326d7ace079b095def52723a45b65d3f3": {
    "describe": {
      "columns": [],
      "nullable": [],
      "parameters": {
        "Left": [
          "Text",
          "Int8"
        ]
      }
    },
    "query": "\n            UPDATE witness_inputs_fri\n            SET\n                status = 'failed',\n                error = $1,\n                updated_at = NOW()\n            WHERE\n                l1_batch_number = $2\n            "
  },
  "a2d02b71e3dcc29a2c0c20b44392cfbaf09164aecfa5eed8d7142518ad96abea": {
    "describe": {
      "columns": [
        {
          "name": "initial_bootloader_heap_content",
          "ordinal": 0,
          "type_info": "Jsonb"
        }
      ],
      "nullable": [
        false
      ],
      "parameters": {
        "Left": [
          "Int8"
        ]
      }
    },
    "query": "\n            SELECT\n                initial_bootloader_heap_content\n            FROM\n                l1_batches\n            WHERE\n                number = $1\n            "
  },
  "a4861c931e84d897c27f666de1c5ca679a0459a012899a373c67393d30d12601": {
    "describe": {
      "columns": [],
      "nullable": [],
      "parameters": {
        "Left": [
          "Int8Array"
        ]
      }
    },
    "query": "\n            UPDATE scheduler_dependency_tracker_fri\n            SET\n                status = 'queued'\n            WHERE\n                l1_batch_number = ANY ($1)\n            "
  },
  "a48c92f557e5e3a2674ce0dee9cd92f5a547150590b8c221c4065eab11175c7a": {
    "describe": {
      "columns": [
        {
          "name": "max?",
          "ordinal": 0,
          "type_info": "Int8"
        }
      ],
      "nullable": [
        null
      ],
      "parameters": {
        "Left": []
      }
    },
    "query": "\n            SELECT\n                MAX(INDEX) AS \"max?\"\n            FROM\n                initial_writes\n            "
  },
  "a4a4b0bfbe05eac100c42a717e8d7cbb0bc526ebe61a07f735d4ab587058b22c": {
    "describe": {
      "columns": [
        {
          "name": "hash",
          "ordinal": 0,
          "type_info": "Bytea"
        }
      ],
      "nullable": [
        false
      ],
      "parameters": {
        "Left": [
          "Int8"
        ]
      }
    },
    "query": "\n            SELECT\n                hash\n            FROM\n                miniblocks\n            WHERE\n                number = $1\n            "
  },
  "a4fcd075b68467bb119e49e6b20a69138206dfeb41f3daff4a3eef1de0bed4e4": {
    "describe": {
      "columns": [],
      "nullable": [],
      "parameters": {
        "Left": [
          "ByteaArray",
          "Int8Array",
          "Int8"
        ]
      }
    },
    "query": "\n            INSERT INTO\n                initial_writes (hashed_key, INDEX, l1_batch_number, created_at, updated_at)\n            SELECT\n                u.hashed_key,\n                u.index,\n                $3,\n                NOW(),\n                NOW()\n            FROM\n                UNNEST($1::bytea[], $2::BIGINT[]) AS u (hashed_key, INDEX)\n            "
  },
  "a558eb61b734802347bba9e61f12a5a778511e3368d15ebebf0484e8623d9837": {
    "describe": {
      "columns": [
        {
          "name": "number",
          "ordinal": 0,
          "type_info": "Int8"
        },
        {
          "name": "timestamp",
          "ordinal": 1,
          "type_info": "Int8"
        },
        {
          "name": "l1_tx_count",
          "ordinal": 2,
          "type_info": "Int4"
        },
        {
          "name": "l2_tx_count",
          "ordinal": 3,
          "type_info": "Int4"
        },
        {
          "name": "bloom",
          "ordinal": 4,
          "type_info": "Bytea"
        },
        {
          "name": "priority_ops_onchain_data",
          "ordinal": 5,
          "type_info": "ByteaArray"
        },
        {
          "name": "hash",
          "ordinal": 6,
          "type_info": "Bytea"
        },
        {
          "name": "parent_hash",
          "ordinal": 7,
          "type_info": "Bytea"
        },
        {
          "name": "commitment",
          "ordinal": 8,
          "type_info": "Bytea"
        },
        {
          "name": "compressed_write_logs",
          "ordinal": 9,
          "type_info": "Bytea"
        },
        {
          "name": "compressed_contracts",
          "ordinal": 10,
          "type_info": "Bytea"
        },
        {
          "name": "eth_prove_tx_id",
          "ordinal": 11,
          "type_info": "Int4"
        },
        {
          "name": "eth_commit_tx_id",
          "ordinal": 12,
          "type_info": "Int4"
        },
        {
          "name": "eth_execute_tx_id",
          "ordinal": 13,
          "type_info": "Int4"
        },
        {
          "name": "merkle_root_hash",
          "ordinal": 14,
          "type_info": "Bytea"
        },
        {
          "name": "l2_to_l1_logs",
          "ordinal": 15,
          "type_info": "ByteaArray"
        },
        {
          "name": "l2_to_l1_messages",
          "ordinal": 16,
          "type_info": "ByteaArray"
        },
        {
          "name": "used_contract_hashes",
          "ordinal": 17,
          "type_info": "Jsonb"
        },
        {
          "name": "compressed_initial_writes",
          "ordinal": 18,
          "type_info": "Bytea"
        },
        {
          "name": "compressed_repeated_writes",
          "ordinal": 19,
          "type_info": "Bytea"
        },
        {
          "name": "l2_l1_compressed_messages",
          "ordinal": 20,
          "type_info": "Bytea"
        },
        {
          "name": "l2_l1_merkle_root",
          "ordinal": 21,
          "type_info": "Bytea"
        },
        {
          "name": "rollup_last_leaf_index",
          "ordinal": 22,
          "type_info": "Int8"
        },
        {
          "name": "zkporter_is_available",
          "ordinal": 23,
          "type_info": "Bool"
        },
        {
          "name": "bootloader_code_hash",
          "ordinal": 24,
          "type_info": "Bytea"
        },
        {
          "name": "default_aa_code_hash",
          "ordinal": 25,
          "type_info": "Bytea"
        },
        {
          "name": "aux_data_hash",
          "ordinal": 26,
          "type_info": "Bytea"
        },
        {
          "name": "pass_through_data_hash",
          "ordinal": 27,
          "type_info": "Bytea"
        },
        {
          "name": "meta_parameters_hash",
          "ordinal": 28,
          "type_info": "Bytea"
        },
        {
          "name": "protocol_version",
          "ordinal": 29,
          "type_info": "Int4"
        },
        {
          "name": "system_logs",
          "ordinal": 30,
          "type_info": "ByteaArray"
        },
        {
          "name": "compressed_state_diffs",
          "ordinal": 31,
          "type_info": "Bytea"
        },
        {
          "name": "events_queue_commitment",
          "ordinal": 32,
          "type_info": "Bytea"
        },
        {
          "name": "bootloader_initial_content_commitment",
          "ordinal": 33,
          "type_info": "Bytea"
        }
      ],
      "nullable": [
        false,
        false,
        false,
        false,
        false,
        false,
        true,
        true,
        true,
        true,
        true,
        true,
        true,
        true,
        true,
        false,
        false,
        false,
        true,
        true,
        true,
        true,
        true,
        true,
        true,
        true,
        true,
        true,
        true,
        true,
        false,
        true,
        true,
        true
      ],
      "parameters": {
        "Left": [
          "Int8"
        ]
      }
    },
    "query": "\n            SELECT\n                number,\n                timestamp,\n                l1_tx_count,\n                l2_tx_count,\n                bloom,\n                priority_ops_onchain_data,\n                hash,\n                parent_hash,\n                commitment,\n                compressed_write_logs,\n                compressed_contracts,\n                eth_prove_tx_id,\n                eth_commit_tx_id,\n                eth_execute_tx_id,\n                merkle_root_hash,\n                l2_to_l1_logs,\n                l2_to_l1_messages,\n                used_contract_hashes,\n                compressed_initial_writes,\n                compressed_repeated_writes,\n                l2_l1_compressed_messages,\n                l2_l1_merkle_root,\n                rollup_last_leaf_index,\n                zkporter_is_available,\n                bootloader_code_hash,\n                default_aa_code_hash,\n                aux_data_hash,\n                pass_through_data_hash,\n                meta_parameters_hash,\n                protocol_version,\n                system_logs,\n                compressed_state_diffs,\n                events_queue_commitment,\n                bootloader_initial_content_commitment\n            FROM\n                l1_batches\n                LEFT JOIN commitments ON commitments.l1_batch_number = l1_batches.number\n            WHERE\n                number = $1\n            "
  },
  "a74d029f58801ec05d8d14a3b065d93e391600ab9da2e5fd4e8b139ab3d77583": {
    "describe": {
      "columns": [],
      "nullable": [],
      "parameters": {
        "Left": [
          "Text",
          "Int8"
        ]
      }
    },
    "query": "\n            UPDATE proof_generation_details\n            SET\n                status = 'generated',\n                proof_blob_url = $1,\n                updated_at = NOW()\n            WHERE\n                l1_batch_number = $2\n            "
  },
  "a83f853b1d63365e88975a926816c6e7b4595f3e7c3dca1d1590de5437187733": {
    "describe": {
      "columns": [],
      "nullable": [],
      "parameters": {
        "Left": [
          "Bytea",
          "Bytea",
          "Bytea",
          "Bytea",
          "Bytea",
          "Bytea",
          "Bytea",
          "Bytea",
          "Bool",
          "Bytea",
          "Int8",
          "Bytea",
          "Bytea",
          "Bytea",
          "Bytea",
          "Int8"
        ]
      }
    },
    "query": "\n            UPDATE l1_batches\n            SET\n                hash = $1,\n                merkle_root_hash = $2,\n                commitment = $3,\n                default_aa_code_hash = $4,\n                compressed_repeated_writes = $5,\n                compressed_initial_writes = $6,\n                l2_l1_compressed_messages = $7,\n                l2_l1_merkle_root = $8,\n                zkporter_is_available = $9,\n                bootloader_code_hash = $10,\n                rollup_last_leaf_index = $11,\n                aux_data_hash = $12,\n                pass_through_data_hash = $13,\n                meta_parameters_hash = $14,\n                compressed_state_diffs = $15,\n                updated_at = NOW()\n            WHERE\n                number = $16\n            "
  },
  "a84ee70bec8c03bd51e1c6bad44c9a64904026506914abae2946e5d353d6a604": {
    "describe": {
      "columns": [
        {
          "name": "id",
          "ordinal": 0,
          "type_info": "Int8"
        }
      ],
      "nullable": [
        false
      ],
      "parameters": {
        "Left": [
          "Int8",
          "Int2"
        ]
      }
    },
    "query": "\n            SELECT\n                id\n            FROM\n                prover_jobs_fri\n            WHERE\n                l1_batch_number = $1\n                AND status = 'successful'\n                AND aggregation_round = $2\n            "
  },
  "a91c23c4d33771122cec2589c6fe2757dbc13be6b30f5840744e5e0569adc66e": {
    "describe": {
      "columns": [
        {
          "name": "upgrade_tx_hash",
          "ordinal": 0,
          "type_info": "Bytea"
        }
      ],
      "nullable": [
        true
      ],
      "parameters": {
        "Left": [
          "Int4"
        ]
      }
    },
    "query": "\n            SELECT\n                upgrade_tx_hash\n            FROM\n                protocol_versions\n            WHERE\n                id = $1\n            "
  },
  "aa91697157517322b0dbb53dca99f41220c51f58a03c61d6b7789eab0504e320": {
    "describe": {
      "columns": [
        {
          "name": "l1_batch_number",
          "ordinal": 0,
          "type_info": "Int8"
        },
        {
          "name": "circuit_id",
          "ordinal": 1,
          "type_info": "Int2"
        },
        {
          "name": "depth",
          "ordinal": 2,
          "type_info": "Int4"
        }
      ],
      "nullable": [
        false,
        false,
        false
      ],
      "parameters": {
        "Left": []
      }
    },
    "query": "\n                UPDATE node_aggregation_witness_jobs_fri\n                SET\n                    status = 'queued'\n                WHERE\n                    (l1_batch_number, circuit_id, depth) IN (\n                        SELECT\n                            prover_jobs_fri.l1_batch_number,\n                            prover_jobs_fri.circuit_id,\n                            prover_jobs_fri.depth\n                        FROM\n                            prover_jobs_fri\n                            JOIN node_aggregation_witness_jobs_fri nawj ON prover_jobs_fri.l1_batch_number = nawj.l1_batch_number\n                            AND prover_jobs_fri.circuit_id = nawj.circuit_id\n                            AND prover_jobs_fri.depth = nawj.depth\n                        WHERE\n                            nawj.status = 'waiting_for_proofs'\n                            AND prover_jobs_fri.status = 'successful'\n                            AND prover_jobs_fri.aggregation_round = 1\n                            AND prover_jobs_fri.depth = 0\n                        GROUP BY\n                            prover_jobs_fri.l1_batch_number,\n                            prover_jobs_fri.circuit_id,\n                            prover_jobs_fri.depth,\n                            nawj.number_of_dependent_jobs\n                        HAVING\n                            COUNT(*) = nawj.number_of_dependent_jobs\n                    )\n                RETURNING\n                    l1_batch_number,\n                    circuit_id,\n                    depth;\n                "
  },
  "aaf4fb97c95a5290fb1620cd868477dcf21955e0921ba648ba2e751dbfc3cb45": {
    "describe": {
      "columns": [
        {
          "name": "count!",
          "ordinal": 0,
          "type_info": "Int8"
        },
        {
          "name": "circuit_id!",
          "ordinal": 1,
          "type_info": "Int2"
        },
        {
          "name": "aggregation_round!",
          "ordinal": 2,
          "type_info": "Int2"
        },
        {
          "name": "status!",
          "ordinal": 3,
          "type_info": "Text"
        }
      ],
      "nullable": [
        null,
        false,
        false,
        false
      ],
      "parameters": {
        "Left": []
      }
    },
    "query": "\n                SELECT\n                    COUNT(*) AS \"count!\",\n                    circuit_id AS \"circuit_id!\",\n                    aggregation_round AS \"aggregation_round!\",\n                    status AS \"status!\"\n                FROM\n                    prover_jobs_fri\n                WHERE\n                    status <> 'skipped'\n                    AND status <> 'successful'\n                GROUP BY\n                    circuit_id,\n                    aggregation_round,\n                    status\n                "
  },
  "ac505ae6cfc744b07b52997db789bdc9efc6b89fc0444caf8271edd7dfe4a3bc": {
    "describe": {
      "columns": [
        {
          "name": "id",
          "ordinal": 0,
          "type_info": "Int4"
        }
      ],
      "nullable": [
        false
      ],
      "parameters": {
        "Left": []
      }
    },
    "query": "\n            SELECT\n                id\n            FROM\n                protocol_versions\n            "
  },
  "ac673a122962b57b0272df2d82a1788feea2fbb5682de09120dd109899510820": {
    "describe": {
      "columns": [
        {
          "name": "block_batch?",
          "ordinal": 0,
          "type_info": "Int8"
        },
        {
          "name": "max_batch?",
          "ordinal": 1,
          "type_info": "Int8"
        }
      ],
      "nullable": [
        null,
        null
      ],
      "parameters": {
        "Left": [
          "Int8"
        ]
      }
    },
    "query": "\n            SELECT\n                (\n                    SELECT\n                        l1_batch_number\n                    FROM\n                        miniblocks\n                    WHERE\n                        number = $1\n                ) AS \"block_batch?\",\n                (\n                    SELECT\n                        MAX(number) + 1\n                    FROM\n                        l1_batches\n                ) AS \"max_batch?\"\n            "
  },
  "ad53e912e68d81628089ae68aaa4154b988ce8ed67af02f4254717a1cdd3da7e": {
    "describe": {
      "columns": [],
      "nullable": [],
      "parameters": {
        "Left": [
          "Text",
          "Int4",
          "Int4",
          "Text",
          "Text"
        ]
      }
    },
    "query": "\n                UPDATE gpu_prover_queue\n                SET\n                    instance_status = 'available',\n                    updated_at = NOW(),\n                    queue_free_slots = $3\n                WHERE\n                    instance_host = $1::TEXT::inet\n                    AND instance_port = $2\n                    AND instance_status = 'full'\n                    AND region = $4\n                    AND zone = $5\n                "
  },
  "ada54322a28012b1b761f3631c4cd6ca26aa2fa565fcf208b6985f461c1868f2": {
    "describe": {
      "columns": [
        {
          "name": "id",
          "ordinal": 0,
          "type_info": "Int4"
        },
        {
          "name": "eth_tx_id",
          "ordinal": 1,
          "type_info": "Int4"
        }
      ],
      "nullable": [
        false,
        false
      ],
      "parameters": {
        "Left": [
          "Text"
        ]
      }
    },
    "query": "\n            UPDATE eth_txs_history\n            SET\n                updated_at = NOW(),\n                confirmed_at = NOW()\n            WHERE\n                tx_hash = $1\n            RETURNING\n                id,\n                eth_tx_id\n            "
  },
  "aeda34b1beadca72e3e600ea9ae63f436a4f16dbeb784d0d28be392ad96b1c49": {
    "describe": {
      "columns": [],
      "nullable": [],
      "parameters": {
        "Left": [
          "Int4"
        ]
      }
    },
    "query": "\n            UPDATE eth_txs\n            SET\n                has_failed = TRUE\n            WHERE\n                id = $1\n            "
  },
  "aefea1f3e87f28791cc547f193a895006e23ec73018f4b4e0a364a741f5c9781": {
    "describe": {
      "columns": [
        {
          "name": "l1_batch_number",
          "ordinal": 0,
          "type_info": "Int8"
        }
      ],
      "nullable": [
        true
      ],
      "parameters": {
        "Left": [
          "Int8"
        ]
      }
    },
    "query": "\n            SELECT\n                l1_batch_number\n            FROM\n                miniblocks\n            WHERE\n                number = $1\n            "
  },
  "af72fabd90eb43fb315f46d7fe9f724216807ffd481cd6f7f19968e42e52b284": {
    "describe": {
      "columns": [],
      "nullable": [],
      "parameters": {
        "Left": [
          "Int8"
        ]
      }
    },
    "query": "\n            UPDATE prover_jobs_fri\n            SET\n                status = 'sent_to_server',\n                updated_at = NOW()\n            WHERE\n                l1_batch_number = $1\n            "
  },
  "af74cb82724bdf9fa4f716cf2ee07a011c3ad3f13a2ed37c4bcce515786fc867": {
    "describe": {
      "columns": [
        {
          "name": "l1_address",
          "ordinal": 0,
          "type_info": "Bytea"
        },
        {
          "name": "l2_address",
          "ordinal": 1,
          "type_info": "Bytea"
        },
        {
          "name": "name",
          "ordinal": 2,
          "type_info": "Varchar"
        },
        {
          "name": "symbol",
          "ordinal": 3,
          "type_info": "Varchar"
        },
        {
          "name": "decimals",
          "ordinal": 4,
          "type_info": "Int4"
        }
      ],
      "nullable": [
        false,
        false,
        false,
        false,
        false
      ],
      "parameters": {
        "Left": []
      }
    },
    "query": "\n                SELECT\n                    l1_address,\n                    l2_address,\n                    NAME,\n                    symbol,\n                    decimals\n                FROM\n                    tokens\n                ORDER BY\n                    symbol\n                "
  },
  "afc24bd1407dba82cd3dc9e7ee71ac4ab2d73bda6022700aeb0a630a2563a4b4": {
    "describe": {
      "columns": [],
      "nullable": [],
      "parameters": {
        "Left": [
          "Text",
          "Int8"
        ]
      }
    },
    "query": "\n            UPDATE leaf_aggregation_witness_jobs_fri\n            SET\n                status = 'failed',\n                error = $1,\n                updated_at = NOW()\n            WHERE\n                id = $2\n            "
  },
  "b17c71983da060f08616e001b42f8dcbcb014b4f808c6232abd9a83354c995ac": {
    "describe": {
      "columns": [
        {
          "name": "id",
          "ordinal": 0,
          "type_info": "Int8"
        },
        {
          "name": "status",
          "ordinal": 1,
          "type_info": "Text"
        },
        {
          "name": "attempts",
          "ordinal": 2,
          "type_info": "Int2"
        }
      ],
      "nullable": [
        false,
        false,
        false
      ],
      "parameters": {
        "Left": [
          "Interval",
          "Int2"
        ]
      }
    },
    "query": "\n            UPDATE node_aggregation_witness_jobs_fri\n            SET\n                status = 'queued',\n                updated_at = NOW(),\n                processing_started_at = NOW()\n            WHERE\n                (\n                    status = 'in_progress'\n                    AND processing_started_at <= NOW() - $1::INTERVAL\n                    AND attempts < $2\n                )\n                OR (\n                    status = 'failed'\n                    AND attempts < $2\n                )\n            RETURNING\n                id,\n                status,\n                attempts\n            "
  },
  "b23ddb16513d69331056b94d466663a9c5ea62ea7c99a77941eb8f05d4454125": {
    "describe": {
      "columns": [],
      "nullable": [],
      "parameters": {
        "Left": [
          "Int8",
          "Int2",
          "Text",
          "Int4",
          "Int4"
        ]
      }
    },
    "query": "\n                    INSERT INTO\n                        leaf_aggregation_witness_jobs_fri (\n                            l1_batch_number,\n                            circuit_id,\n                            closed_form_inputs_blob_url,\n                            number_of_basic_circuits,\n                            protocol_version,\n                            status,\n                            created_at,\n                            updated_at\n                        )\n                    VALUES\n                        ($1, $2, $3, $4, $5, 'waiting_for_proofs', NOW(), NOW())\n                    ON CONFLICT (l1_batch_number, circuit_id) DO\n                    UPDATE\n                    SET\n                        updated_at = NOW()\n                    "
  },
  "b321c5ba22358cbb1fd9c627f1e7b56187686173327498ac75424593547c19c5": {
    "describe": {
      "columns": [
        {
          "name": "attempts",
          "ordinal": 0,
          "type_info": "Int2"
        }
      ],
      "nullable": [
        false
      ],
      "parameters": {
        "Left": [
          "Int8"
        ]
      }
    },
    "query": "\n            SELECT\n                attempts\n            FROM\n                scheduler_witness_jobs_fri\n            WHERE\n                l1_batch_number = $1\n            "
  },
  "b33e8da69281efe7750043e409d9871731c41cef01da3d6aaf2c53f7b17c47b2": {
    "describe": {
      "columns": [
        {
          "name": "value",
          "ordinal": 0,
          "type_info": "Bytea"
        }
      ],
      "nullable": [
        false
      ],
      "parameters": {
        "Left": [
          "Bytea",
          "Int8"
        ]
      }
    },
    "query": "\n                SELECT\n                    value\n                FROM\n                    storage_logs\n                WHERE\n                    storage_logs.hashed_key = $1\n                    AND storage_logs.miniblock_number <= $2\n                ORDER BY\n                    storage_logs.miniblock_number DESC,\n                    storage_logs.operation_number DESC\n                LIMIT\n                    1\n                "
  },
  "b367ecb1ebee86ec598c4079591f8c12deeca6b8843fe3869cc2b02b30da5de6": {
    "describe": {
      "columns": [
        {
          "name": "attempts",
          "ordinal": 0,
          "type_info": "Int2"
        }
      ],
      "nullable": [
        false
      ],
      "parameters": {
        "Left": [
          "Int8"
        ]
      }
    },
    "query": "\n            SELECT\n                attempts\n            FROM\n                proof_compression_jobs_fri\n            WHERE\n                l1_batch_number = $1\n            "
  },
  "b3d71dbe14bcd94131b29b64dcb49b6370c211a7fc24ad03a5f0e327f9d18040": {
    "describe": {
      "columns": [
        {
          "name": "attempts",
          "ordinal": 0,
          "type_info": "Int2"
        }
      ],
      "nullable": [
        false
      ],
      "parameters": {
        "Left": [
          "Int8"
        ]
      }
    },
    "query": "\n            SELECT\n                attempts\n            FROM\n                witness_inputs_fri\n            WHERE\n                l1_batch_number = $1\n            "
  },
  "b4304b9afb9f838eee1fe95af5fd964d4bb39b9dcd18fb03bc11ce2fb32b7fb3": {
    "describe": {
      "columns": [
        {
          "name": "l1_batch_number",
          "ordinal": 0,
          "type_info": "Int8"
        },
        {
          "name": "scheduler_partial_input_blob_url",
          "ordinal": 1,
          "type_info": "Text"
        },
        {
          "name": "status",
          "ordinal": 2,
          "type_info": "Text"
        },
        {
          "name": "processing_started_at",
          "ordinal": 3,
          "type_info": "Timestamp"
        },
        {
          "name": "time_taken",
          "ordinal": 4,
          "type_info": "Time"
        },
        {
          "name": "error",
          "ordinal": 5,
          "type_info": "Text"
        },
        {
          "name": "created_at",
          "ordinal": 6,
          "type_info": "Timestamp"
        },
        {
          "name": "updated_at",
          "ordinal": 7,
          "type_info": "Timestamp"
        },
        {
          "name": "attempts",
          "ordinal": 8,
          "type_info": "Int2"
        },
        {
          "name": "protocol_version",
          "ordinal": 9,
          "type_info": "Int4"
        },
        {
          "name": "picked_by",
          "ordinal": 10,
          "type_info": "Text"
        }
      ],
      "nullable": [
        false,
        false,
        false,
        true,
        true,
        true,
        false,
        false,
        false,
        true,
        true
      ],
      "parameters": {
        "Left": [
          "Int4Array",
          "Text"
        ]
      }
    },
    "query": "\n            UPDATE scheduler_witness_jobs_fri\n            SET\n                status = 'in_progress',\n                attempts = attempts + 1,\n                updated_at = NOW(),\n                processing_started_at = NOW(),\n                picked_by = $2\n            WHERE\n                l1_batch_number = (\n                    SELECT\n                        l1_batch_number\n                    FROM\n                        scheduler_witness_jobs_fri\n                    WHERE\n                        status = 'queued'\n                        AND protocol_version = ANY ($1)\n                    ORDER BY\n                        l1_batch_number ASC\n                    LIMIT\n                        1\n                    FOR UPDATE\n                        SKIP LOCKED\n                )\n            RETURNING\n                scheduler_witness_jobs_fri.*\n            "
  },
  "b452354c888bfc19b5f4012582061b86b1abd915739533f9982fea9d8e21b9e9": {
    "describe": {
      "columns": [],
      "nullable": [],
      "parameters": {
        "Left": [
          "Int8"
        ]
      }
    },
    "query": "\n            DELETE FROM factory_deps\n            WHERE\n                miniblock_number > $1\n            "
  },
  "b4794e6a0c2366d5d95ab373c310103263af3ff5cb6c9dc5df59d3cd2a5e56b4": {
    "describe": {
      "columns": [],
      "nullable": [],
      "parameters": {
        "Left": [
          "Text",
          "Text",
          "Int4",
          "Text"
        ]
      }
    },
    "query": "\n            UPDATE gpu_prover_queue_fri\n            SET\n                instance_status = $1,\n                updated_at = NOW()\n            WHERE\n                instance_host = $2::TEXT::inet\n                AND instance_port = $3\n                AND zone = $4\n            "
  },
  "b49478150dbc8731c531ef3eddc0c2cfff08e6fef3c3824d20dfdf2d0f73e671": {
    "describe": {
      "columns": [
        {
          "name": "hash",
          "ordinal": 0,
          "type_info": "Bytea"
        },
        {
          "name": "number",
          "ordinal": 1,
          "type_info": "Int8"
        },
        {
          "name": "timestamp",
          "ordinal": 2,
          "type_info": "Int8"
        }
      ],
      "nullable": [
        false,
        false,
        false
      ],
      "parameters": {
        "Left": [
          "Int8"
        ]
      }
    },
    "query": "\n            SELECT\n                hash,\n                number,\n                timestamp\n            FROM\n                miniblocks\n            WHERE\n                number > $1\n            ORDER BY\n                number ASC\n            "
  },
  "b4a0444897b60c7061363a48b2b5386a2fd53492f3df05545edbfb0ec0f059d2": {
    "describe": {
      "columns": [],
      "nullable": [],
      "parameters": {
        "Left": [
          "Int4",
          "Int4"
        ]
      }
    },
    "query": "\n                UPDATE eth_txs\n                SET\n                    confirmed_eth_tx_history_id = $1\n                WHERE\n                    id = $2\n                "
  },
  "b5fd77f515fe168908cc90e44d0697e36b3c2a997038c30553f7727cdfa17361": {
    "describe": {
      "columns": [],
      "nullable": [],
      "parameters": {
        "Left": [
          "Int8",
          "ByteaArray",
          "Int4Array",
          "VarcharArray",
          "JsonbArray",
          "Int8Array",
          "NumericArray"
        ]
      }
    },
    "query": "\n                    UPDATE transactions\n                    SET\n                        miniblock_number = $1,\n                        index_in_block = data_table.index_in_block,\n                        error = NULLIF(data_table.error, ''),\n                        in_mempool = FALSE,\n                        execution_info = execution_info || data_table.new_execution_info,\n                        refunded_gas = data_table.refunded_gas,\n                        effective_gas_price = data_table.effective_gas_price,\n                        updated_at = NOW()\n                    FROM\n                        (\n                            SELECT\n                                UNNEST($2::bytea[]) AS hash,\n                                UNNEST($3::INTEGER[]) AS index_in_block,\n                                UNNEST($4::VARCHAR[]) AS error,\n                                UNNEST($5::jsonb[]) AS new_execution_info,\n                                UNNEST($6::BIGINT[]) AS refunded_gas,\n                                UNNEST($7::NUMERIC[]) AS effective_gas_price\n                        ) AS data_table\n                    WHERE\n                        transactions.hash = data_table.hash\n                    "
  },
  "b678edd9f6ea97b8f086566811f651aa072f030c70a5e6de38843a1d9afdf329": {
    "describe": {
      "columns": [],
      "nullable": [],
      "parameters": {
        "Left": [
          "Int8",
          "Bytea",
          "Bytea"
        ]
      }
    },
    "query": "\n                INSERT INTO\n                    commitments (l1_batch_number, events_queue_commitment, bootloader_initial_content_commitment)\n                VALUES\n                    ($1, $2, $3)\n                ON CONFLICT (l1_batch_number) DO NOTHING\n                "
  },
  "b75e3d2fecbf5d85e93848b7a35180abbd76956e073432af8d8500327b74e488": {
    "describe": {
      "columns": [
        {
          "name": "version",
          "ordinal": 0,
          "type_info": "Text"
        }
      ],
      "nullable": [
        false
      ],
      "parameters": {
        "Left": [
          "Text"
        ]
      }
    },
    "query": "\n            SELECT\n                VERSION\n            FROM\n                compiler_versions\n            WHERE\n                compiler = $1\n            ORDER BY\n                VERSION\n            "
  },
  "b7bf6999002dd89dc1224468ca79c9a85e3c24fca1bf87905f7fc68fe2ce3276": {
    "describe": {
      "columns": [],
      "nullable": [],
      "parameters": {
        "Left": [
          "Int4Array",
          "ByteaArray",
          "Int8"
        ]
      }
    },
    "query": "\n                UPDATE transactions\n                SET\n                    l1_batch_number = $3,\n                    l1_batch_tx_index = data_table.l1_batch_tx_index,\n                    updated_at = NOW()\n                FROM\n                    (\n                        SELECT\n                            UNNEST($1::INT[]) AS l1_batch_tx_index,\n                            UNNEST($2::bytea[]) AS hash\n                    ) AS data_table\n                WHERE\n                    transactions.hash = data_table.hash\n                "
  },
  "bd51c9d93b103292f5acbdb266ba4b4e2af48907fa9321064ddb24ac02ab17cd": {
    "describe": {
      "columns": [
        {
          "name": "number",
          "ordinal": 0,
          "type_info": "Int8"
        }
      ],
      "nullable": [
        false
      ],
      "parameters": {
        "Left": []
      }
    },
    "query": "\n            SELECT\n                number\n            FROM\n                l1_batches\n                LEFT JOIN eth_txs_history AS commit_tx ON (l1_batches.eth_commit_tx_id = commit_tx.eth_tx_id)\n            WHERE\n                commit_tx.confirmed_at IS NOT NULL\n            ORDER BY\n                number DESC\n            LIMIT\n                1\n            "
  },
  "bd74435dc6dba3f4173858682ee5661d1df4ec053797d75cfd32272be4f485e7": {
    "describe": {
      "columns": [
        {
          "name": "key!",
          "ordinal": 0,
          "type_info": "Bytea"
        },
        {
          "name": "value!",
          "ordinal": 1,
          "type_info": "Bytea"
        },
        {
          "name": "address!",
          "ordinal": 2,
          "type_info": "Bytea"
        },
        {
          "name": "miniblock_number!",
          "ordinal": 3,
          "type_info": "Int8"
        },
        {
          "name": "l1_batch_number!",
          "ordinal": 4,
          "type_info": "Int8"
        },
        {
          "name": "index",
          "ordinal": 5,
          "type_info": "Int8"
        }
      ],
      "nullable": [
        true,
        true,
        true,
        true,
        true,
        true
      ],
      "parameters": {
        "Left": [
          "Int8",
          "Bytea",
          "Bytea"
        ]
      }
    },
    "query": "\n            SELECT\n                storage_logs.key AS \"key!\",\n                storage_logs.value AS \"value!\",\n                storage_logs.address AS \"address!\",\n                storage_logs.miniblock_number AS \"miniblock_number!\",\n                initial_writes.l1_batch_number AS \"l1_batch_number!\",\n                initial_writes.index\n            FROM\n                (\n                    SELECT\n                        hashed_key,\n                        MAX(ARRAY[miniblock_number, operation_number]::INT[]) AS op\n                    FROM\n                        storage_logs\n                    WHERE\n                        miniblock_number <= $1\n                        AND hashed_key >= $2\n                        AND hashed_key < $3\n                    GROUP BY\n                        hashed_key\n                    ORDER BY\n                        hashed_key\n                ) AS keys\n                INNER JOIN storage_logs ON keys.hashed_key = storage_logs.hashed_key\n                AND storage_logs.miniblock_number = keys.op[1]\n                AND storage_logs.operation_number = keys.op[2]\n                INNER JOIN initial_writes ON keys.hashed_key = initial_writes.hashed_key;\n            "
  },
  "be16d820c124dba9f4a272f54f0b742349e78e6e4ce3e7c9a0dcf6447eedc6d8": {
    "describe": {
      "columns": [
        {
          "name": "miniblock_number",
          "ordinal": 0,
          "type_info": "Int8"
        },
        {
          "name": "log_index_in_miniblock",
          "ordinal": 1,
          "type_info": "Int4"
        },
        {
          "name": "log_index_in_tx",
          "ordinal": 2,
          "type_info": "Int4"
        },
        {
          "name": "tx_hash",
          "ordinal": 3,
          "type_info": "Bytea"
        },
        {
          "name": "block_hash",
          "ordinal": 4,
          "type_info": "Bytea"
        },
        {
          "name": "l1_batch_number?",
          "ordinal": 5,
          "type_info": "Int8"
        },
        {
          "name": "shard_id",
          "ordinal": 6,
          "type_info": "Int4"
        },
        {
          "name": "is_service",
          "ordinal": 7,
          "type_info": "Bool"
        },
        {
          "name": "tx_index_in_miniblock",
          "ordinal": 8,
          "type_info": "Int4"
        },
        {
          "name": "tx_index_in_l1_batch",
          "ordinal": 9,
          "type_info": "Int4"
        },
        {
          "name": "sender",
          "ordinal": 10,
          "type_info": "Bytea"
        },
        {
          "name": "key",
          "ordinal": 11,
          "type_info": "Bytea"
        },
        {
          "name": "value",
          "ordinal": 12,
          "type_info": "Bytea"
        }
      ],
      "nullable": [
        false,
        false,
        false,
        false,
        null,
        null,
        false,
        false,
        false,
        false,
        false,
        false,
        false
      ],
      "parameters": {
        "Left": [
          "Bytea"
        ]
      }
    },
    "query": "\n            SELECT\n                miniblock_number,\n                log_index_in_miniblock,\n                log_index_in_tx,\n                tx_hash,\n                NULL::bytea AS \"block_hash\",\n                NULL::BIGINT AS \"l1_batch_number?\",\n                shard_id,\n                is_service,\n                tx_index_in_miniblock,\n                tx_index_in_l1_batch,\n                sender,\n                key,\n                value\n            FROM\n                l2_to_l1_logs\n            WHERE\n                tx_hash = $1\n            ORDER BY\n                log_index_in_tx ASC\n            "
  },
  "bfb80956a18eabf266f5b5a9d62912d57f8eb2a38bdb7884fc812a2897a3a660": {
    "describe": {
      "columns": [
        {
          "name": "l1_batch_number",
          "ordinal": 0,
          "type_info": "Int8"
        },
        {
          "name": "status",
          "ordinal": 1,
          "type_info": "Text"
        },
        {
          "name": "attempts",
          "ordinal": 2,
          "type_info": "Int2"
        }
      ],
      "nullable": [
        false,
        false,
        false
      ],
      "parameters": {
        "Left": [
          "Interval",
          "Int2"
        ]
      }
    },
    "query": "\n            UPDATE witness_inputs_fri\n            SET\n                status = 'queued',\n                updated_at = NOW(),\n                processing_started_at = NOW()\n            WHERE\n                (\n                    status = 'in_progress'\n                    AND processing_started_at <= NOW() - $1::INTERVAL\n                    AND attempts < $2\n                )\n                OR (\n                    status = 'in_gpu_proof'\n                    AND processing_started_at <= NOW() - $1::INTERVAL\n                    AND attempts < $2\n                )\n                OR (\n                    status = 'failed'\n                    AND attempts < $2\n                )\n            RETURNING\n                l1_batch_number,\n                status,\n                attempts\n            "
  },
  "bfc84bcf0985446b337467dd1da709dbee508ad6d1cae43e477cf1bef8cb4aa9": {
    "describe": {
      "columns": [
        {
          "name": "hashed_key",
          "ordinal": 0,
          "type_info": "Bytea"
        }
      ],
      "nullable": [
        false
      ],
      "parameters": {
        "Left": [
          "Int8",
          "Int8"
        ]
      }
    },
    "query": "\n            SELECT DISTINCT\n                hashed_key\n            FROM\n                storage_logs\n            WHERE\n                miniblock_number BETWEEN $1 AND $2\n            "
  },
  "c038cecd8184e5e8d9f498116bff995b654adfe328cb825a44ad36b4bf9ec8f2": {
    "describe": {
      "columns": [
        {
          "name": "address",
          "ordinal": 0,
          "type_info": "Bytea"
        },
        {
          "name": "topic1",
          "ordinal": 1,
          "type_info": "Bytea"
        },
        {
          "name": "topic2",
          "ordinal": 2,
          "type_info": "Bytea"
        },
        {
          "name": "topic3",
          "ordinal": 3,
          "type_info": "Bytea"
        },
        {
          "name": "topic4",
          "ordinal": 4,
          "type_info": "Bytea"
        },
        {
          "name": "value",
          "ordinal": 5,
          "type_info": "Bytea"
        },
        {
          "name": "block_hash",
          "ordinal": 6,
          "type_info": "Bytea"
        },
        {
          "name": "l1_batch_number?",
          "ordinal": 7,
          "type_info": "Int8"
        },
        {
          "name": "miniblock_number",
          "ordinal": 8,
          "type_info": "Int8"
        },
        {
          "name": "tx_hash",
          "ordinal": 9,
          "type_info": "Bytea"
        },
        {
          "name": "tx_index_in_block",
          "ordinal": 10,
          "type_info": "Int4"
        },
        {
          "name": "event_index_in_block",
          "ordinal": 11,
          "type_info": "Int4"
        },
        {
          "name": "event_index_in_tx",
          "ordinal": 12,
          "type_info": "Int4"
        }
      ],
      "nullable": [
        false,
        false,
        false,
        false,
        false,
        false,
        null,
        null,
        false,
        false,
        false,
        false,
        false
      ],
      "parameters": {
        "Left": [
          "Bytea"
        ]
      }
    },
    "query": "\n                        SELECT\n                            address,\n                            topic1,\n                            topic2,\n                            topic3,\n                            topic4,\n                            value,\n                            NULL::bytea AS \"block_hash\",\n                            NULL::BIGINT AS \"l1_batch_number?\",\n                            miniblock_number,\n                            tx_hash,\n                            tx_index_in_block,\n                            event_index_in_block,\n                            event_index_in_tx\n                        FROM\n                            events\n                        WHERE\n                            tx_hash = $1\n                        ORDER BY\n                            miniblock_number ASC,\n                            event_index_in_block ASC\n                        "
  },
  "c03df29f4661fa47c1412bd82ba379f3b2e9ff1bc6e8e38f473fb4950c8e4b77": {
    "describe": {
      "columns": [
        {
          "name": "count!",
          "ordinal": 0,
          "type_info": "Int8"
        }
      ],
      "nullable": [
        null
      ],
      "parameters": {
        "Left": []
      }
    },
    "query": "\n            SELECT\n                COUNT(*) AS \"count!\"\n            FROM\n                contract_verification_requests\n            WHERE\n                status = 'queued'\n            "
  },
  "c10cf20825de4d24300c7ec50d4a653852f7e43670076eb2ebcd49542a870539": {
    "describe": {
      "columns": [],
      "nullable": [],
      "parameters": {
        "Left": [
          "Int8"
        ]
      }
    },
    "query": "\n                INSERT INTO\n                    scheduler_dependency_tracker_fri (l1_batch_number, status, created_at, updated_at)\n                VALUES\n                    ($1, 'waiting_for_proofs', NOW(), NOW())\n                ON CONFLICT (l1_batch_number) DO\n                UPDATE\n                SET\n                    updated_at = NOW()\n                "
  },
  "c139df45a977290d1c2c7987fb9c1d66aeaeb6e2d36fddcf96775f01716a8a74": {
    "describe": {
      "columns": [],
      "nullable": [],
      "parameters": {
        "Left": [
          "Int8"
        ]
      }
    },
    "query": "\n            DELETE FROM storage_logs\n            WHERE\n                miniblock_number > $1\n            "
  },
  "c14837e92dbb02f2fde7109f524432d865852afe0c60e11a2c1800d30599aa61": {
    "describe": {
      "columns": [],
      "nullable": [],
      "parameters": {
        "Left": [
          "Text"
        ]
      }
    },
    "query": "\n            DELETE FROM compiler_versions\n            WHERE\n                compiler = $1\n            "
  },
  "c192377c08abab9306c5b0844368aa0f8525832cb4075e831c0d4b23c5675b99": {
    "describe": {
      "columns": [
        {
          "name": "bytecode",
          "ordinal": 0,
          "type_info": "Bytea"
        }
      ],
      "nullable": [
        false
      ],
      "parameters": {
        "Left": [
          "Bytea",
          "Int8",
          "Bytea"
        ]
      }
    },
    "query": "\n                SELECT\n                    bytecode\n                FROM\n                    (\n                        SELECT\n                            *\n                        FROM\n                            storage_logs\n                        WHERE\n                            storage_logs.hashed_key = $1\n                            AND storage_logs.miniblock_number <= $2\n                        ORDER BY\n                            storage_logs.miniblock_number DESC,\n                            storage_logs.operation_number DESC\n                        LIMIT\n                            1\n                    ) t\n                    JOIN factory_deps ON value = factory_deps.bytecode_hash\n                WHERE\n                    value != $3\n                "
  },
  "c23d5ff919ade5898c6a912780ae899e360650afccb34f5cc301b5cbac4a3d36": {
    "describe": {
      "columns": [],
      "nullable": [],
      "parameters": {
        "Left": [
          "Text",
          "Int8"
        ]
      }
    },
    "query": "\n            UPDATE prover_jobs_fri\n            SET\n                status = $1,\n                updated_at = NOW()\n            WHERE\n                id = $2\n            "
  },
  "c25a42797e70d4cbb5ae7687653e85ea00a32cb233654032d54d67a24d1ac3cc": {
    "describe": {
      "columns": [
        {
          "name": "number",
          "ordinal": 0,
          "type_info": "Int8"
        },
        {
          "name": "timestamp",
          "ordinal": 1,
          "type_info": "Int8"
        },
        {
          "name": "hash",
          "ordinal": 2,
          "type_info": "Bytea"
        },
        {
          "name": "l1_tx_count",
          "ordinal": 3,
          "type_info": "Int4"
        },
        {
          "name": "l2_tx_count",
          "ordinal": 4,
          "type_info": "Int4"
        },
        {
          "name": "fee_account_address!",
          "ordinal": 5,
          "type_info": "Bytea"
        },
        {
          "name": "base_fee_per_gas",
          "ordinal": 6,
          "type_info": "Numeric"
        },
        {
          "name": "l1_gas_price",
          "ordinal": 7,
          "type_info": "Int8"
        },
        {
          "name": "l2_fair_gas_price",
          "ordinal": 8,
          "type_info": "Int8"
        },
        {
          "name": "bootloader_code_hash",
          "ordinal": 9,
          "type_info": "Bytea"
        },
        {
          "name": "default_aa_code_hash",
          "ordinal": 10,
          "type_info": "Bytea"
        },
        {
          "name": "protocol_version",
          "ordinal": 11,
          "type_info": "Int4"
        },
        {
          "name": "virtual_blocks",
          "ordinal": 12,
          "type_info": "Int8"
        }
      ],
      "nullable": [
        false,
        false,
        false,
        false,
        false,
        false,
        false,
        false,
        false,
        true,
        true,
        true,
        false
      ],
      "parameters": {
        "Left": [
          "Int8"
        ]
      }
    },
    "query": "\n            SELECT\n                number,\n                timestamp,\n                hash,\n                l1_tx_count,\n                l2_tx_count,\n                fee_account_address AS \"fee_account_address!\",\n                base_fee_per_gas,\n                l1_gas_price,\n                l2_fair_gas_price,\n                bootloader_code_hash,\n                default_aa_code_hash,\n                protocol_version,\n                virtual_blocks\n            FROM\n                miniblocks\n            WHERE\n                number = $1\n            "
  },
  "c36abacc705a2244d423599779e38d60d6e93bcb34fd20422e227714fccbf6b7": {
    "describe": {
      "columns": [
        {
          "name": "address",
          "ordinal": 0,
          "type_info": "Bytea"
        },
        {
          "name": "key",
          "ordinal": 1,
          "type_info": "Bytea"
        },
        {
          "name": "value",
          "ordinal": 2,
          "type_info": "Bytea"
        }
      ],
      "nullable": [
        false,
        false,
        false
      ],
      "parameters": {
        "Left": [
          "Int8"
        ]
      }
    },
    "query": "\n            SELECT\n                address,\n                key,\n                value\n            FROM\n                storage_logs\n            WHERE\n                miniblock_number BETWEEN (\n                    SELECT\n                        MIN(number)\n                    FROM\n                        miniblocks\n                    WHERE\n                        l1_batch_number = $1\n                ) AND (\n                    SELECT\n                        MAX(number)\n                    FROM\n                        miniblocks\n                    WHERE\n                        l1_batch_number = $1\n                )\n            ORDER BY\n                miniblock_number,\n                operation_number\n            "
  },
  "c3b76b8030d4b5266242619f091c5cffe6869add3e43c71390a9a921b8ff48c5": {
    "describe": {
      "columns": [
        {
          "name": "id",
          "ordinal": 0,
          "type_info": "Int4"
        }
      ],
      "nullable": [
        false
      ],
      "parameters": {
        "Left": [
          "Bytea",
          "Bytea",
          "Bytea",
          "Bytea"
        ]
      }
    },
    "query": "\n            SELECT\n                id\n            FROM\n                prover_protocol_versions\n            WHERE\n                recursion_circuits_set_vks_hash = $1\n                AND recursion_leaf_level_vk_hash = $2\n                AND recursion_node_level_vk_hash = $3\n                AND recursion_scheduler_level_vk_hash = $4\n            "
  },
  "c41312e01aa66897552e8be9acc8d43c31ec7441a7f6c5040e120810ebbb72f7": {
    "describe": {
      "columns": [],
      "nullable": [],
      "parameters": {
        "Left": [
          "Int8",
          "Int2",
          "Text",
          "Int2",
          "Int4",
          "Int4",
          "Bool",
          "Int4"
        ]
      }
    },
    "query": "\n                    INSERT INTO\n                        prover_jobs_fri (\n                            l1_batch_number,\n                            circuit_id,\n                            circuit_blob_url,\n                            aggregation_round,\n                            sequence_number,\n                            depth,\n                            is_node_final_proof,\n                            protocol_version,\n                            status,\n                            created_at,\n                            updated_at\n                        )\n                    VALUES\n                        ($1, $2, $3, $4, $5, $6, $7, $8, 'queued', NOW(), NOW())\n                    ON CONFLICT (l1_batch_number, aggregation_round, circuit_id, depth, sequence_number) DO\n                    UPDATE\n                    SET\n                        updated_at = NOW()\n                    "
  },
<<<<<<< HEAD
  "c4426ae84862e720673485e3b59c116162becce06841476128f864b6028129df": {
    "describe": {
      "columns": [],
      "nullable": [],
=======
  "c4ea7812861a283448095acbb1164420a25eef488de2b67e91ed39657667bd4a": {
    "describe": {
      "columns": [
        {
          "name": "l1_address",
          "ordinal": 0,
          "type_info": "Bytea"
        },
        {
          "name": "l2_address",
          "ordinal": 1,
          "type_info": "Bytea"
        }
      ],
      "nullable": [
        false,
        false
      ],
>>>>>>> f48d6773
      "parameters": {
        "Left": []
      }
    },
<<<<<<< HEAD
    "query": "\n            UPDATE miniblocks\n            SET\n                fee_account_address = (\n                    SELECT\n                        l1_batches.fee_account_address\n                    FROM\n                        l1_batches\n                    ORDER BY\n                        l1_batches.number DESC\n                    LIMIT\n                        1\n                )\n            WHERE\n                l1_batch_number IS NULL\n                AND fee_account_address = '\\x0000000000000000000000000000000000000000'::bytea\n            "
=======
    "query": "\n                SELECT\n                    l1_address,\n                    l2_address\n                FROM\n                    tokens\n                "
>>>>>>> f48d6773
  },
  "c5656667e5610ffb33e7b977ac92b7c4d79cbd404e0267794ec203df0cbb169d": {
    "describe": {
      "columns": [
        {
          "name": "number!",
          "ordinal": 0,
          "type_info": "Int8"
        }
      ],
      "nullable": [
        null
      ],
      "parameters": {
        "Left": []
      }
    },
    "query": "\n            SELECT\n                COALESCE(MAX(number), 0) AS \"number!\"\n            FROM\n                l1_batches\n            WHERE\n                eth_prove_tx_id IS NOT NULL\n            "
  },
  "c5d6e1d5d834409bd793c8ce1fb2c212918b31dabebf08a84efdfe1feee85765": {
    "describe": {
      "columns": [
        {
          "name": "l1_batch_number",
          "ordinal": 0,
          "type_info": "Int8"
        }
      ],
      "nullable": [
        false
      ],
      "parameters": {
        "Left": []
      }
    },
    "query": "\n            UPDATE scheduler_dependency_tracker_fri\n            SET\n                status = 'queuing'\n            WHERE\n                l1_batch_number IN (\n                    SELECT\n                        l1_batch_number\n                    FROM\n                        scheduler_dependency_tracker_fri\n                    WHERE\n                        status != 'queued'\n                        AND circuit_1_final_prover_job_id IS NOT NULL\n                        AND circuit_2_final_prover_job_id IS NOT NULL\n                        AND circuit_3_final_prover_job_id IS NOT NULL\n                        AND circuit_4_final_prover_job_id IS NOT NULL\n                        AND circuit_5_final_prover_job_id IS NOT NULL\n                        AND circuit_6_final_prover_job_id IS NOT NULL\n                        AND circuit_7_final_prover_job_id IS NOT NULL\n                        AND circuit_8_final_prover_job_id IS NOT NULL\n                        AND circuit_9_final_prover_job_id IS NOT NULL\n                        AND circuit_10_final_prover_job_id IS NOT NULL\n                        AND circuit_11_final_prover_job_id IS NOT NULL\n                        AND circuit_12_final_prover_job_id IS NOT NULL\n                        AND circuit_13_final_prover_job_id IS NOT NULL\n                )\n            RETURNING\n                l1_batch_number;\n            "
  },
  "c689a86a40c882a0d990a17ecc32290b2a47043fc88d4a2232461434a3f4a57d": {
    "describe": {
      "columns": [
        {
          "name": "count!",
          "ordinal": 0,
          "type_info": "Int8"
        },
        {
          "name": "status!",
          "ordinal": 1,
          "type_info": "Text"
        }
      ],
      "nullable": [
        null,
        false
      ],
      "parameters": {
        "Left": []
      }
    },
    "query": "\n                SELECT\n                    COUNT(*) AS \"count!\",\n                    status AS \"status!\"\n                FROM\n                    prover_jobs\n                GROUP BY\n                    status\n                "
  },
  "c6d523c6ae857022318350a2f210d7eaeeb4549ed59b58f8d984be2a22a80355": {
    "describe": {
      "columns": [
        {
          "name": "max",
          "ordinal": 0,
          "type_info": "Int8"
        }
      ],
      "nullable": [
        null
      ],
      "parameters": {
        "Left": [
          "Numeric"
        ]
      }
    },
    "query": "\n            SELECT\n                MAX(l1_batches.number)\n            FROM\n                l1_batches\n                JOIN eth_txs ON (l1_batches.eth_commit_tx_id = eth_txs.id)\n                JOIN eth_txs_history AS commit_tx ON (eth_txs.confirmed_eth_tx_history_id = commit_tx.id)\n            WHERE\n                commit_tx.confirmed_at IS NOT NULL\n                AND eth_prove_tx_id IS NOT NULL\n                AND eth_execute_tx_id IS NULL\n                AND EXTRACT(\n                    epoch\n                    FROM\n                        commit_tx.confirmed_at\n                ) < $1\n            "
  },
  "c706a49ff54f6b424e24d061fe7ac429aac3c030f7e226a1264243d8cdae038d": {
    "describe": {
      "columns": [],
      "nullable": [],
      "parameters": {
        "Left": [
          "Text",
          "Time",
          "Text",
          "Int8"
        ]
      }
    },
    "query": "\n            UPDATE proof_compression_jobs_fri\n            SET\n                status = $1,\n                updated_at = NOW(),\n                time_taken = $2,\n                l1_proof_blob_url = $3\n            WHERE\n                l1_batch_number = $4\n            "
  },
  "c809f42a221b18a767e9dd0286503d8bd356f2f9cc249cd8b90caa5a8b5918e3": {
    "describe": {
      "columns": [
        {
          "name": "count!",
          "ordinal": 0,
          "type_info": "Int8"
        }
      ],
      "nullable": [
        null
      ],
      "parameters": {
        "Left": [
          "Bytea",
          "Bytea"
        ]
      }
    },
    "query": "\n            SELECT\n                COUNT(*) AS \"count!\"\n            FROM\n                (\n                    SELECT\n                        *\n                    FROM\n                        storage_logs\n                    WHERE\n                        storage_logs.hashed_key = $1\n                    ORDER BY\n                        storage_logs.miniblock_number DESC,\n                        storage_logs.operation_number DESC\n                    LIMIT\n                        1\n                ) sl\n            WHERE\n                sl.value != $2\n            "
  },
  "ca9d06141265b8524ee28c55569cb21a635037d89ce24dd3ad58ffaadb59594a": {
    "describe": {
      "columns": [
        {
          "name": "l1_batch_number",
          "ordinal": 0,
          "type_info": "Int8"
        }
      ],
      "nullable": [
        false
      ],
      "parameters": {
        "Left": []
      }
    },
    "query": "\n            SELECT\n                l1_batch_number\n            FROM\n                proof_compression_jobs_fri\n            WHERE\n                status <> 'successful'\n            ORDER BY\n                l1_batch_number ASC\n            LIMIT\n                1\n            "
  },
  "cb98d84fc34af1e4a4c2f427c5bb4afd384063ae394a847b26304dd18d490ab4": {
    "describe": {
      "columns": [
        {
          "name": "timestamp",
          "ordinal": 0,
          "type_info": "Int8"
        },
        {
          "name": "hash",
          "ordinal": 1,
          "type_info": "Bytea"
        }
      ],
      "nullable": [
        false,
        true
      ],
      "parameters": {
        "Left": [
          "Int8"
        ]
      }
    },
    "query": "\n            SELECT\n                timestamp,\n                hash\n            FROM\n                l1_batches\n            WHERE\n                number = $1\n            "
  },
  "cd76f54e1b9b4c0cf3044d3b767714e290f88ea1f20092a0278718fecda63caf": {
    "describe": {
      "columns": [
        {
          "name": "id",
          "ordinal": 0,
          "type_info": "Int8"
        },
        {
          "name": "l1_batch_number",
          "ordinal": 1,
          "type_info": "Int8"
        },
        {
          "name": "circuit_type",
          "ordinal": 2,
          "type_info": "Text"
        },
        {
          "name": "prover_input",
          "ordinal": 3,
          "type_info": "Bytea"
        },
        {
          "name": "status",
          "ordinal": 4,
          "type_info": "Text"
        },
        {
          "name": "error",
          "ordinal": 5,
          "type_info": "Text"
        },
        {
          "name": "processing_started_at",
          "ordinal": 6,
          "type_info": "Timestamp"
        },
        {
          "name": "created_at",
          "ordinal": 7,
          "type_info": "Timestamp"
        },
        {
          "name": "updated_at",
          "ordinal": 8,
          "type_info": "Timestamp"
        },
        {
          "name": "time_taken",
          "ordinal": 9,
          "type_info": "Time"
        },
        {
          "name": "aggregation_round",
          "ordinal": 10,
          "type_info": "Int4"
        },
        {
          "name": "result",
          "ordinal": 11,
          "type_info": "Bytea"
        },
        {
          "name": "sequence_number",
          "ordinal": 12,
          "type_info": "Int4"
        },
        {
          "name": "attempts",
          "ordinal": 13,
          "type_info": "Int4"
        },
        {
          "name": "circuit_input_blob_url",
          "ordinal": 14,
          "type_info": "Text"
        },
        {
          "name": "proccesed_by",
          "ordinal": 15,
          "type_info": "Text"
        },
        {
          "name": "is_blob_cleaned",
          "ordinal": 16,
          "type_info": "Bool"
        },
        {
          "name": "protocol_version",
          "ordinal": 17,
          "type_info": "Int4"
        }
      ],
      "nullable": [
        false,
        false,
        false,
        false,
        false,
        true,
        true,
        false,
        false,
        false,
        false,
        true,
        false,
        false,
        true,
        true,
        false,
        true
      ],
      "parameters": {
        "Left": [
          "TextArray",
          "Int4Array"
        ]
      }
    },
    "query": "\n                UPDATE prover_jobs\n                SET\n                    status = 'in_progress',\n                    attempts = attempts + 1,\n                    updated_at = NOW(),\n                    processing_started_at = NOW()\n                WHERE\n                    id = (\n                        SELECT\n                            id\n                        FROM\n                            prover_jobs\n                        WHERE\n                            circuit_type = ANY ($1)\n                            AND status = 'queued'\n                            AND protocol_version = ANY ($2)\n                        ORDER BY\n                            aggregation_round DESC,\n                            l1_batch_number ASC,\n                            id ASC\n                        LIMIT\n                            1\n                        FOR UPDATE\n                            SKIP LOCKED\n                    )\n                RETURNING\n                    prover_jobs.*\n                "
  },
  "ce5779092feb8a3d3e2c5e395783e67f08f2ead5f55bfb6594e50346bf9cf2ef": {
    "describe": {
      "columns": [
        {
          "name": "l1_batch_number!",
          "ordinal": 0,
          "type_info": "Int8"
        },
        {
          "name": "circuit_id",
          "ordinal": 1,
          "type_info": "Int2"
        },
        {
          "name": "aggregation_round",
          "ordinal": 2,
          "type_info": "Int2"
        }
      ],
      "nullable": [
        null,
        false,
        false
      ],
      "parameters": {
        "Left": []
      }
    },
    "query": "\n                SELECT\n                    MIN(l1_batch_number) AS \"l1_batch_number!\",\n                    circuit_id,\n                    aggregation_round\n                FROM\n                    prover_jobs_fri\n                WHERE\n                    status IN ('queued', 'in_gpu_proof', 'in_progress', 'failed')\n                GROUP BY\n                    circuit_id,\n                    aggregation_round\n                "
  },
  "cea9fe027a6a0ada827f23b48ac32432295b2f7ee40bf13522a6edbd236f1970": {
    "describe": {
      "columns": [
        {
          "name": "hashed_key!",
          "ordinal": 0,
          "type_info": "Bytea"
        },
        {
          "name": "value?",
          "ordinal": 1,
          "type_info": "Bytea"
        }
      ],
      "nullable": [
        null,
        null
      ],
      "parameters": {
        "Left": [
          "ByteaArray",
          "Int8"
        ]
      }
    },
    "query": "\n            SELECT\n                u.hashed_key AS \"hashed_key!\",\n                (\n                    SELECT\n                        value\n                    FROM\n                        storage_logs\n                    WHERE\n                        hashed_key = u.hashed_key\n                        AND miniblock_number <= $2\n                    ORDER BY\n                        miniblock_number DESC,\n                        operation_number DESC\n                    LIMIT\n                        1\n                ) AS \"value?\"\n            FROM\n                UNNEST($1::bytea[]) AS u (hashed_key)\n            "
  },
  "cec4c23eae884e8ab63bd413677f78426672807053d59c42d37722b4b3fda673": {
    "describe": {
      "columns": [
        {
          "name": "number",
          "ordinal": 0,
          "type_info": "Int8"
        },
        {
          "name": "timestamp",
          "ordinal": 1,
          "type_info": "Int8"
        },
        {
          "name": "hash",
          "ordinal": 2,
          "type_info": "Bytea"
        },
        {
          "name": "l1_tx_count",
          "ordinal": 3,
          "type_info": "Int4"
        },
        {
          "name": "l2_tx_count",
          "ordinal": 4,
          "type_info": "Int4"
        },
        {
          "name": "fee_account_address!",
          "ordinal": 5,
          "type_info": "Bytea"
        },
        {
          "name": "base_fee_per_gas",
          "ordinal": 6,
          "type_info": "Numeric"
        },
        {
          "name": "l1_gas_price",
          "ordinal": 7,
          "type_info": "Int8"
        },
        {
          "name": "l2_fair_gas_price",
          "ordinal": 8,
          "type_info": "Int8"
        },
        {
          "name": "bootloader_code_hash",
          "ordinal": 9,
          "type_info": "Bytea"
        },
        {
          "name": "default_aa_code_hash",
          "ordinal": 10,
          "type_info": "Bytea"
        },
        {
          "name": "protocol_version",
          "ordinal": 11,
          "type_info": "Int4"
        },
        {
          "name": "virtual_blocks",
          "ordinal": 12,
          "type_info": "Int8"
        }
      ],
      "nullable": [
        false,
        false,
        false,
        false,
        false,
        false,
        false,
        false,
        false,
        true,
        true,
        true,
        false
      ],
      "parameters": {
        "Left": []
      }
    },
    "query": "\n            SELECT\n                number,\n                timestamp,\n                hash,\n                l1_tx_count,\n                l2_tx_count,\n                fee_account_address AS \"fee_account_address!\",\n                base_fee_per_gas,\n                l1_gas_price,\n                l2_fair_gas_price,\n                bootloader_code_hash,\n                default_aa_code_hash,\n                protocol_version,\n                virtual_blocks\n            FROM\n                miniblocks\n            ORDER BY\n                number DESC\n            LIMIT\n                1\n            "
  },
  "d14b52df2cd9f9e484c60ba00383b438f14b68535111cf2cedd363fc646aac99": {
    "describe": {
      "columns": [
        {
          "name": "timestamp",
          "ordinal": 0,
          "type_info": "Int8"
        }
      ],
      "nullable": [
        false
      ],
      "parameters": {
        "Left": []
      }
    },
    "query": "\n            SELECT\n                timestamp\n            FROM\n                l1_batches\n            WHERE\n                eth_commit_tx_id IS NULL\n                AND number > 0\n            ORDER BY\n                number\n            LIMIT\n                1\n            "
  },
  "d17221312e645b0287ff9238954512b528e7928087351a32c96b44d538dfb9ee": {
    "describe": {
      "columns": [
        {
          "name": "id",
          "ordinal": 0,
          "type_info": "Int8"
        },
        {
          "name": "l1_batch_number",
          "ordinal": 1,
          "type_info": "Int8"
        },
        {
          "name": "circuit_type",
          "ordinal": 2,
          "type_info": "Text"
        },
        {
          "name": "prover_input",
          "ordinal": 3,
          "type_info": "Bytea"
        },
        {
          "name": "status",
          "ordinal": 4,
          "type_info": "Text"
        },
        {
          "name": "error",
          "ordinal": 5,
          "type_info": "Text"
        },
        {
          "name": "processing_started_at",
          "ordinal": 6,
          "type_info": "Timestamp"
        },
        {
          "name": "created_at",
          "ordinal": 7,
          "type_info": "Timestamp"
        },
        {
          "name": "updated_at",
          "ordinal": 8,
          "type_info": "Timestamp"
        },
        {
          "name": "time_taken",
          "ordinal": 9,
          "type_info": "Time"
        },
        {
          "name": "aggregation_round",
          "ordinal": 10,
          "type_info": "Int4"
        },
        {
          "name": "result",
          "ordinal": 11,
          "type_info": "Bytea"
        },
        {
          "name": "sequence_number",
          "ordinal": 12,
          "type_info": "Int4"
        },
        {
          "name": "attempts",
          "ordinal": 13,
          "type_info": "Int4"
        },
        {
          "name": "circuit_input_blob_url",
          "ordinal": 14,
          "type_info": "Text"
        },
        {
          "name": "proccesed_by",
          "ordinal": 15,
          "type_info": "Text"
        },
        {
          "name": "is_blob_cleaned",
          "ordinal": 16,
          "type_info": "Bool"
        },
        {
          "name": "protocol_version",
          "ordinal": 17,
          "type_info": "Int4"
        }
      ],
      "nullable": [
        false,
        false,
        false,
        false,
        false,
        true,
        true,
        false,
        false,
        false,
        false,
        true,
        false,
        false,
        true,
        true,
        false,
        true
      ],
      "parameters": {
        "Left": [
          "Int4Array"
        ]
      }
    },
    "query": "\n            UPDATE prover_jobs\n            SET\n                status = 'in_progress',\n                attempts = attempts + 1,\n                updated_at = NOW(),\n                processing_started_at = NOW()\n            WHERE\n                id = (\n                    SELECT\n                        id\n                    FROM\n                        prover_jobs\n                    WHERE\n                        status = 'queued'\n                        AND protocol_version = ANY ($1)\n                    ORDER BY\n                        aggregation_round DESC,\n                        l1_batch_number ASC,\n                        id ASC\n                    LIMIT\n                        1\n                    FOR UPDATE\n                        SKIP LOCKED\n                )\n            RETURNING\n                prover_jobs.*\n            "
  },
  "d3b09cbcddf6238b358d32d57678242aad3e9a47400f6d6837a35f4c54a216b9": {
    "describe": {
      "columns": [
        {
          "name": "number",
          "ordinal": 0,
          "type_info": "Int8"
        }
      ],
      "nullable": [
        false
      ],
      "parameters": {
        "Left": []
      }
    },
    "query": "\n            SELECT\n                number\n            FROM\n                l1_batches\n                LEFT JOIN eth_txs_history AS execute_tx ON (l1_batches.eth_execute_tx_id = execute_tx.eth_tx_id)\n            WHERE\n                execute_tx.confirmed_at IS NOT NULL\n            ORDER BY\n                number DESC\n            LIMIT\n                1\n            "
  },
  "d70cfc158e31dd2d5c942d24f81fd17f833fb15b58b0110c7cc566946db98e76": {
    "describe": {
      "columns": [
        {
          "name": "block_hash?",
          "ordinal": 0,
          "type_info": "Bytea"
        },
        {
          "name": "address!",
          "ordinal": 1,
          "type_info": "Bytea"
        },
        {
          "name": "topic1!",
          "ordinal": 2,
          "type_info": "Bytea"
        },
        {
          "name": "topic2!",
          "ordinal": 3,
          "type_info": "Bytea"
        },
        {
          "name": "topic3!",
          "ordinal": 4,
          "type_info": "Bytea"
        },
        {
          "name": "topic4!",
          "ordinal": 5,
          "type_info": "Bytea"
        },
        {
          "name": "value!",
          "ordinal": 6,
          "type_info": "Bytea"
        },
        {
          "name": "miniblock_number!",
          "ordinal": 7,
          "type_info": "Int8"
        },
        {
          "name": "l1_batch_number?",
          "ordinal": 8,
          "type_info": "Int8"
        },
        {
          "name": "tx_hash!",
          "ordinal": 9,
          "type_info": "Bytea"
        },
        {
          "name": "tx_index_in_block!",
          "ordinal": 10,
          "type_info": "Int4"
        },
        {
          "name": "event_index_in_block!",
          "ordinal": 11,
          "type_info": "Int4"
        },
        {
          "name": "event_index_in_tx!",
          "ordinal": 12,
          "type_info": "Int4"
        }
      ],
      "nullable": [
        true,
        true,
        true,
        true,
        true,
        true,
        true,
        true,
        true,
        true,
        true,
        true,
        true
      ],
      "parameters": {
        "Left": [
          "Int8"
        ]
      }
    },
    "query": "\n                WITH\n                    events_select AS (\n                        SELECT\n                            address,\n                            topic1,\n                            topic2,\n                            topic3,\n                            topic4,\n                            value,\n                            miniblock_number,\n                            tx_hash,\n                            tx_index_in_block,\n                            event_index_in_block,\n                            event_index_in_tx\n                        FROM\n                            events\n                        WHERE\n                            miniblock_number > $1\n                        ORDER BY\n                            miniblock_number ASC,\n                            event_index_in_block ASC\n                    )\n                SELECT\n                    miniblocks.hash AS \"block_hash?\",\n                    address AS \"address!\",\n                    topic1 AS \"topic1!\",\n                    topic2 AS \"topic2!\",\n                    topic3 AS \"topic3!\",\n                    topic4 AS \"topic4!\",\n                    value AS \"value!\",\n                    miniblock_number AS \"miniblock_number!\",\n                    miniblocks.l1_batch_number AS \"l1_batch_number?\",\n                    tx_hash AS \"tx_hash!\",\n                    tx_index_in_block AS \"tx_index_in_block!\",\n                    event_index_in_block AS \"event_index_in_block!\",\n                    event_index_in_tx AS \"event_index_in_tx!\"\n                FROM\n                    events_select\n                    INNER JOIN miniblocks ON events_select.miniblock_number = miniblocks.number\n                ORDER BY\n                    miniblock_number ASC,\n                    event_index_in_block ASC\n                "
  },
  "d712707e47e143c52330ea6e0513d2839f0f928c06b8020eecec38e895f99b42": {
    "describe": {
      "columns": [
        {
          "name": "address",
          "ordinal": 0,
          "type_info": "Bytea"
        },
        {
          "name": "key",
          "ordinal": 1,
          "type_info": "Bytea"
        }
      ],
      "nullable": [
        false,
        false
      ],
      "parameters": {
        "Left": [
          "Int8"
        ]
      }
    },
    "query": "\n            SELECT\n                address,\n                key\n            FROM\n                protective_reads\n            WHERE\n                l1_batch_number = $1\n            "
  },
  "d7e8eabd7b43ff62838fbc847e4813d2b2d411bd5faf8306cd48db500532b711": {
    "describe": {
      "columns": [
        {
          "name": "l1_batch_number",
          "ordinal": 0,
          "type_info": "Int8"
        },
        {
          "name": "status",
          "ordinal": 1,
          "type_info": "Text"
        }
      ],
      "nullable": [
        false,
        false
      ],
      "parameters": {
        "Left": [
          "Text",
          "Text"
        ]
      }
    },
    "query": "\n            SELECT\n                l1_batch_number,\n                status\n            FROM\n                proof_compression_jobs_fri\n            WHERE\n                l1_batch_number = (\n                    SELECT\n                        MIN(l1_batch_number)\n                    FROM\n                        proof_compression_jobs_fri\n                    WHERE\n                        status = $1\n                        OR status = $2\n                )\n            "
  },
  "d7ed82f0d012f72374edb2ebcec33c83477d65a6f8cb2673f67b3148cd95b436": {
    "describe": {
      "columns": [
        {
          "name": "count",
          "ordinal": 0,
          "type_info": "Int8"
        }
      ],
      "nullable": [
        null
      ],
      "parameters": {
        "Left": []
      }
    },
    "query": "\n            SELECT\n                COUNT(*)\n            FROM\n                eth_txs\n            WHERE\n                has_failed = TRUE\n            "
  },
  "d8e3ee346375e4b6a8b2c73a3827e88abd0f8164c2413dc83c91c29665ca645e": {
    "describe": {
      "columns": [
        {
          "name": "id",
          "ordinal": 0,
          "type_info": "Int8"
        },
        {
          "name": "status",
          "ordinal": 1,
          "type_info": "Text"
        },
        {
          "name": "attempts",
          "ordinal": 2,
          "type_info": "Int2"
        }
      ],
      "nullable": [
        false,
        false,
        false
      ],
      "parameters": {
        "Left": [
          "Interval",
          "Int2"
        ]
      }
    },
    "query": "\n            UPDATE leaf_aggregation_witness_jobs_fri\n            SET\n                status = 'queued',\n                updated_at = NOW(),\n                processing_started_at = NOW()\n            WHERE\n                (\n                    status = 'in_progress'\n                    AND processing_started_at <= NOW() - $1::INTERVAL\n                    AND attempts < $2\n                )\n                OR (\n                    status = 'failed'\n                    AND attempts < $2\n                )\n            RETURNING\n                id,\n                status,\n                attempts\n            "
  },
  "d90ed4c0f67c1826f9be90bb5566aba34bfab67494fee578613b03ef7255324d": {
    "describe": {
      "columns": [],
      "nullable": [],
      "parameters": {
        "Left": [
          "Int8",
          "Jsonb"
        ]
      }
    },
    "query": "\n            UPDATE miniblocks\n            SET\n                consensus = $2\n            WHERE\n                number = $1\n            "
  },
  "da51a5220c2b964303292592c34e8ee5e54b170de9da863bbdbc79e3f206640b": {
    "describe": {
      "columns": [],
      "nullable": [],
      "parameters": {
        "Left": [
          "ByteaArray"
        ]
      }
    },
    "query": "\n            DELETE FROM storage\n            WHERE\n                hashed_key = ANY ($1)\n            "
  },
  "db3e74f0e83ffbf84a6d61e560f2060fbea775dc185f639139fbfd23e4d5f3c6": {
    "describe": {
      "columns": [],
      "nullable": [],
      "parameters": {
        "Left": [
          "Time",
          "Int8"
        ]
      }
    },
    "query": "\n            UPDATE node_aggregation_witness_jobs_fri\n            SET\n                status = 'successful',\n                updated_at = NOW(),\n                time_taken = $1\n            WHERE\n                id = $2\n            "
  },
  "dc16d0fac093a52480b66dfcb5976fb01e6629e8c982c265f2af1d5000090572": {
    "describe": {
      "columns": [
        {
          "name": "count",
          "ordinal": 0,
          "type_info": "Int8"
        }
      ],
      "nullable": [
        null
      ],
      "parameters": {
        "Left": []
      }
    },
    "query": "SELECT COUNT(miniblocks.number) FROM miniblocks WHERE l1_batch_number IS NULL"
  },
  "dc481f59aae632ff6f5fa23f5c5c82627a936f7ea9f6c354eca4bea76fac6b10": {
    "describe": {
      "columns": [
        {
          "name": "number",
          "ordinal": 0,
          "type_info": "Int8"
        }
      ],
      "nullable": [
        null
      ],
      "parameters": {
        "Left": []
      }
    },
    "query": "\n            SELECT\n                MAX(number) AS \"number\"\n            FROM\n                l1_batches\n            WHERE\n                hash IS NOT NULL\n            "
  },
  "dc764e1636c4e958753c1fd54562e2ca92fdfdf01cfd0b11f5ce24f0458a5e48": {
    "describe": {
      "columns": [],
      "nullable": [],
      "parameters": {
        "Left": [
          "Bytea",
          "Bytea",
          "Bytea",
          "Bytea",
          "Bytea",
          "Bytea",
          "Bool",
          "Bytea",
          "Int8",
          "Bytea",
          "Bytea",
          "Bytea",
          "Int8"
        ]
      }
    },
    "query": "\n            UPDATE l1_batches\n            SET\n                hash = $1,\n                merkle_root_hash = $2,\n                compressed_repeated_writes = $3,\n                compressed_initial_writes = $4,\n                l2_l1_compressed_messages = $5,\n                l2_l1_merkle_root = $6,\n                zkporter_is_available = $7,\n                parent_hash = $8,\n                rollup_last_leaf_index = $9,\n                pass_through_data_hash = $10,\n                meta_parameters_hash = $11,\n                compressed_state_diffs = $12,\n                updated_at = NOW()\n            WHERE\n                number = $13\n                AND hash IS NULL\n            "
  },
  "dd55e46dfa5ba3692d9620088a3550b8db817630d1a9341db4a1f453f12e64fb": {
    "describe": {
      "columns": [
        {
          "name": "status",
          "ordinal": 0,
          "type_info": "Text"
        },
        {
          "name": "error",
          "ordinal": 1,
          "type_info": "Text"
        },
        {
          "name": "compilation_errors",
          "ordinal": 2,
          "type_info": "Jsonb"
        }
      ],
      "nullable": [
        false,
        true,
        true
      ],
      "parameters": {
        "Left": [
          "Int8"
        ]
      }
    },
    "query": "\n            SELECT\n                status,\n                error,\n                compilation_errors\n            FROM\n                contract_verification_requests\n            WHERE\n                id = $1\n            "
  },
  "dea22358feed1418430505767d03aa4239d3a8be71b47178b4b8fb11fe898b31": {
    "describe": {
      "columns": [],
      "nullable": [],
      "parameters": {
        "Left": [
          "Int4",
          "Int8",
          "Int8"
        ]
      }
    },
    "query": "\n                    UPDATE l1_batches\n                    SET\n                        eth_execute_tx_id = $1,\n                        updated_at = NOW()\n                    WHERE\n                        number BETWEEN $2 AND $3\n                    "
  },
  "df00e33809768120e395d8f740770a4e629b2a1cde641e74e4e55bb100df809f": {
    "describe": {
      "columns": [
        {
          "name": "attempts",
          "ordinal": 0,
          "type_info": "Int2"
        }
      ],
      "nullable": [
        false
      ],
      "parameters": {
        "Left": [
          "Int8"
        ]
      }
    },
    "query": "\n            SELECT\n                attempts\n            FROM\n                prover_jobs_fri\n            WHERE\n                id = $1\n            "
  },
  "e073cfdc7a00559994ce04eca15f35d55901fb1e6805f23413ea43e3637540a0": {
    "describe": {
      "columns": [
        {
          "name": "bytecode",
          "ordinal": 0,
          "type_info": "Bytea"
        },
        {
          "name": "bytecode_hash",
          "ordinal": 1,
          "type_info": "Bytea"
        }
      ],
      "nullable": [
        false,
        false
      ],
      "parameters": {
        "Left": [
          "ByteaArray"
        ]
      }
    },
    "query": "\n            SELECT\n                bytecode,\n                bytecode_hash\n            FROM\n                factory_deps\n            WHERE\n                bytecode_hash = ANY ($1)\n            "
  },
  "e1a8823dc1b648602dc220772dda72b25258dfe4238091a21068826dc3b35cc4": {
    "describe": {
      "columns": [
        {
          "name": "number",
          "ordinal": 0,
          "type_info": "Int8"
        },
        {
          "name": "l1_tx_count",
          "ordinal": 1,
          "type_info": "Int4"
        },
        {
          "name": "l2_tx_count",
          "ordinal": 2,
          "type_info": "Int4"
        },
        {
          "name": "timestamp",
          "ordinal": 3,
          "type_info": "Int8"
        },
        {
          "name": "l2_to_l1_logs",
          "ordinal": 4,
          "type_info": "ByteaArray"
        },
        {
          "name": "l2_to_l1_messages",
          "ordinal": 5,
          "type_info": "ByteaArray"
        },
        {
          "name": "bloom",
          "ordinal": 6,
          "type_info": "Bytea"
        },
        {
          "name": "priority_ops_onchain_data",
          "ordinal": 7,
          "type_info": "ByteaArray"
        },
        {
          "name": "used_contract_hashes",
          "ordinal": 8,
          "type_info": "Jsonb"
        },
        {
          "name": "bootloader_code_hash",
          "ordinal": 9,
          "type_info": "Bytea"
        },
        {
          "name": "default_aa_code_hash",
          "ordinal": 10,
          "type_info": "Bytea"
        },
        {
          "name": "protocol_version",
          "ordinal": 11,
          "type_info": "Int4"
        },
        {
          "name": "compressed_state_diffs",
          "ordinal": 12,
          "type_info": "Bytea"
        },
        {
          "name": "system_logs",
          "ordinal": 13,
          "type_info": "ByteaArray"
        }
      ],
      "nullable": [
        false,
        false,
        false,
        false,
        false,
        false,
        false,
        false,
        false,
        true,
        true,
        true,
        true,
        false
      ],
      "parameters": {
        "Left": [
          "Int8"
        ]
      }
    },
    "query": "\n            SELECT\n                number,\n                l1_tx_count,\n                l2_tx_count,\n                timestamp,\n                l2_to_l1_logs,\n                l2_to_l1_messages,\n                bloom,\n                priority_ops_onchain_data,\n                used_contract_hashes,\n                bootloader_code_hash,\n                default_aa_code_hash,\n                protocol_version,\n                compressed_state_diffs,\n                system_logs\n            FROM\n                l1_batches\n            WHERE\n                number = $1\n            "
  },
  "e3479d12d9dc97001cf03dc42d9b957e92cd375ec33fe16f855f319ffc0b208e": {
    "describe": {
      "columns": [
        {
          "name": "l1_batch_number",
          "ordinal": 0,
          "type_info": "Int8"
        },
        {
          "name": "status",
          "ordinal": 1,
          "type_info": "Text"
        },
        {
          "name": "circuit_1_final_prover_job_id",
          "ordinal": 2,
          "type_info": "Int8"
        },
        {
          "name": "circuit_2_final_prover_job_id",
          "ordinal": 3,
          "type_info": "Int8"
        },
        {
          "name": "circuit_3_final_prover_job_id",
          "ordinal": 4,
          "type_info": "Int8"
        },
        {
          "name": "circuit_4_final_prover_job_id",
          "ordinal": 5,
          "type_info": "Int8"
        },
        {
          "name": "circuit_5_final_prover_job_id",
          "ordinal": 6,
          "type_info": "Int8"
        },
        {
          "name": "circuit_6_final_prover_job_id",
          "ordinal": 7,
          "type_info": "Int8"
        },
        {
          "name": "circuit_7_final_prover_job_id",
          "ordinal": 8,
          "type_info": "Int8"
        },
        {
          "name": "circuit_8_final_prover_job_id",
          "ordinal": 9,
          "type_info": "Int8"
        },
        {
          "name": "circuit_9_final_prover_job_id",
          "ordinal": 10,
          "type_info": "Int8"
        },
        {
          "name": "circuit_10_final_prover_job_id",
          "ordinal": 11,
          "type_info": "Int8"
        },
        {
          "name": "circuit_11_final_prover_job_id",
          "ordinal": 12,
          "type_info": "Int8"
        },
        {
          "name": "circuit_12_final_prover_job_id",
          "ordinal": 13,
          "type_info": "Int8"
        },
        {
          "name": "circuit_13_final_prover_job_id",
          "ordinal": 14,
          "type_info": "Int8"
        },
        {
          "name": "created_at",
          "ordinal": 15,
          "type_info": "Timestamp"
        },
        {
          "name": "updated_at",
          "ordinal": 16,
          "type_info": "Timestamp"
        }
      ],
      "nullable": [
        false,
        false,
        true,
        true,
        true,
        true,
        true,
        true,
        true,
        true,
        true,
        true,
        true,
        true,
        true,
        false,
        false
      ],
      "parameters": {
        "Left": [
          "Int8"
        ]
      }
    },
    "query": "\n            SELECT\n                *\n            FROM\n                scheduler_dependency_tracker_fri\n            WHERE\n                l1_batch_number = $1\n            "
  },
  "e5a90d17b2c25744df4585b53678c7ffd9a04eae27afbdf37a6ba8ff7ac85f3b": {
    "describe": {
      "columns": [
        {
          "name": "serialized_events_queue",
          "ordinal": 0,
          "type_info": "Jsonb"
        }
      ],
      "nullable": [
        false
      ],
      "parameters": {
        "Left": [
          "Int8"
        ]
      }
    },
    "query": "\n            SELECT\n                serialized_events_queue\n            FROM\n                events_queue\n            WHERE\n                l1_batch_number = $1\n            "
  },
  "e63cc86a8d527dae2905b2af6a66bc6419ba51514519652e055c769b096015f6": {
    "describe": {
      "columns": [
        {
          "name": "hash",
          "ordinal": 0,
          "type_info": "Bytea"
        }
      ],
      "nullable": [
        false
      ],
      "parameters": {
        "Left": [
          "Interval"
        ]
      }
    },
    "query": "\n                DELETE FROM transactions\n                WHERE\n                    miniblock_number IS NULL\n                    AND received_at < NOW() - $1::INTERVAL\n                    AND is_priority = FALSE\n                    AND error IS NULL\n                RETURNING\n                    hash\n                "
  },
  "e6a3efeffe1b3520cc9b1751e2c842c27546b3fd41f7d8a784ca58579856621b": {
    "describe": {
      "columns": [
        {
          "name": "l1_batch_number",
          "ordinal": 0,
          "type_info": "Int8"
        },
        {
          "name": "attempts",
          "ordinal": 1,
          "type_info": "Int4"
        }
      ],
      "nullable": [
        false,
        false
      ],
      "parameters": {
        "Left": [
          "Text",
          "Int8"
        ]
      }
    },
    "query": "\n                UPDATE prover_jobs\n                SET\n                    status = 'failed',\n                    error = $1,\n                    updated_at = NOW()\n                WHERE\n                    id = $2\n                RETURNING\n                    l1_batch_number,\n                    attempts\n                "
  },
  "e71c39b93ceba5416ff3d988290cb35d4d07d47f33fe1a5b9e9fe1f0ae09b705": {
    "describe": {
      "columns": [
        {
          "name": "usd_price",
          "ordinal": 0,
          "type_info": "Numeric"
        },
        {
          "name": "usd_price_updated_at",
          "ordinal": 1,
          "type_info": "Timestamp"
        }
      ],
      "nullable": [
        true,
        true
      ],
      "parameters": {
        "Left": [
          "Bytea"
        ]
      }
    },
    "query": "\n                SELECT\n                    usd_price,\n                    usd_price_updated_at\n                FROM\n                    tokens\n                WHERE\n                    l2_address = $1\n                "
  },
  "e74a34a59e6afda689b0ec9e19071ababa66e4a443fbefbfffca72b7540b075b": {
    "describe": {
      "columns": [],
      "nullable": [],
      "parameters": {
        "Left": [
          "Int8",
          "Text"
        ]
      }
    },
    "query": "\n            INSERT INTO\n                proof_compression_jobs_fri (l1_batch_number, status, created_at, updated_at)\n            VALUES\n                ($1, $2, NOW(), NOW())\n            ON CONFLICT (l1_batch_number) DO NOTHING\n            "
  },
  "e76217231b4d896118e9630de9485b19e1294b3aa6e084d2051bb532408672be": {
    "describe": {
      "columns": [],
      "nullable": [],
      "parameters": {
        "Left": []
      }
    },
    "query": "\n                UPDATE transactions\n                SET\n                    in_mempool = FALSE\n                WHERE\n                    in_mempool = TRUE\n                "
  },
  "e9adf5b5a1ab84c20a514a7775f91a9984685eaaaa0a8b223410d560a15a3034": {
    "describe": {
      "columns": [
        {
          "name": "id",
          "ordinal": 0,
          "type_info": "Int8"
        },
        {
          "name": "l1_batch_number",
          "ordinal": 1,
          "type_info": "Int8"
        },
        {
          "name": "circuit_id",
          "ordinal": 2,
          "type_info": "Int2"
        },
        {
          "name": "aggregation_round",
          "ordinal": 3,
          "type_info": "Int2"
        },
        {
          "name": "sequence_number",
          "ordinal": 4,
          "type_info": "Int4"
        },
        {
          "name": "depth",
          "ordinal": 5,
          "type_info": "Int4"
        },
        {
          "name": "is_node_final_proof",
          "ordinal": 6,
          "type_info": "Bool"
        }
      ],
      "nullable": [
        false,
        false,
        false,
        false,
        false,
        false,
        false
      ],
      "parameters": {
        "Left": [
          "Int2Array",
          "Int2Array",
          "Int4Array",
          "Text"
        ]
      }
    },
    "query": "\n            UPDATE prover_jobs_fri\n            SET\n                status = 'in_progress',\n                attempts = attempts + 1,\n                processing_started_at = NOW(),\n                updated_at = NOW(),\n                picked_by = $4\n            WHERE\n                id = (\n                    SELECT\n                        pj.id\n                    FROM\n                        (\n                            SELECT\n                                *\n                            FROM\n                                UNNEST($1::SMALLINT[], $2::SMALLINT[])\n                        ) AS tuple (circuit_id, ROUND)\n                        JOIN LATERAL (\n                            SELECT\n                                *\n                            FROM\n                                prover_jobs_fri AS pj\n                            WHERE\n                                pj.status = 'queued'\n                                AND pj.protocol_version = ANY ($3)\n                                AND pj.circuit_id = tuple.circuit_id\n                                AND pj.aggregation_round = tuple.round\n                            ORDER BY\n                                pj.l1_batch_number ASC,\n                                pj.id ASC\n                            LIMIT\n                                1\n                        ) AS pj ON TRUE\n                    ORDER BY\n                        pj.l1_batch_number ASC,\n                        pj.aggregation_round DESC,\n                        pj.id ASC\n                    LIMIT\n                        1\n                    FOR UPDATE\n                        SKIP LOCKED\n                )\n            RETURNING\n                prover_jobs_fri.id,\n                prover_jobs_fri.l1_batch_number,\n                prover_jobs_fri.circuit_id,\n                prover_jobs_fri.aggregation_round,\n                prover_jobs_fri.sequence_number,\n                prover_jobs_fri.depth,\n                prover_jobs_fri.is_node_final_proof\n            "
  },
  "e9ca863d6e77edd39a9fc55700a6686e655206601854799139c22c017a214744": {
    "describe": {
      "columns": [],
      "nullable": [],
      "parameters": {
        "Left": [
          "Int8",
          "Int2",
          "Int4",
          "Text",
          "Int4",
          "Int4"
        ]
      }
    },
    "query": "\n            INSERT INTO\n                node_aggregation_witness_jobs_fri (\n                    l1_batch_number,\n                    circuit_id,\n                    depth,\n                    aggregations_url,\n                    number_of_dependent_jobs,\n                    protocol_version,\n                    status,\n                    created_at,\n                    updated_at\n                )\n            VALUES\n                ($1, $2, $3, $4, $5, $6, 'waiting_for_proofs', NOW(), NOW())\n            ON CONFLICT (l1_batch_number, circuit_id, depth) DO\n            UPDATE\n            SET\n                updated_at = NOW()\n            "
  },
  "ea904aa930d602d33b6fbc1bf1178a8a0ec739f4ddec8ffeb3a87253aeb18d30": {
    "describe": {
      "columns": [],
      "nullable": [],
      "parameters": {
        "Left": [
          "Int8"
        ]
      }
    },
    "query": "\n            DELETE FROM miniblocks\n            WHERE\n                number > $1\n            "
  },
  "ec04b89218111a5dc8d5ade506ac3465e2211ef3013386feb12d4cc04e0eade9": {
    "describe": {
      "columns": [
        {
          "name": "id",
          "ordinal": 0,
          "type_info": "Int8"
        },
        {
          "name": "l1_batch_number",
          "ordinal": 1,
          "type_info": "Int8"
        },
        {
          "name": "circuit_id",
          "ordinal": 2,
          "type_info": "Int2"
        },
        {
          "name": "aggregation_round",
          "ordinal": 3,
          "type_info": "Int2"
        },
        {
          "name": "sequence_number",
          "ordinal": 4,
          "type_info": "Int4"
        },
        {
          "name": "depth",
          "ordinal": 5,
          "type_info": "Int4"
        },
        {
          "name": "is_node_final_proof",
          "ordinal": 6,
          "type_info": "Bool"
        }
      ],
      "nullable": [
        false,
        false,
        false,
        false,
        false,
        false,
        false
      ],
      "parameters": {
        "Left": [
          "Time",
          "Text",
          "Int8"
        ]
      }
    },
    "query": "\n            UPDATE prover_jobs_fri\n            SET\n                status = 'successful',\n                updated_at = NOW(),\n                time_taken = $1,\n                proof_blob_url = $2\n            WHERE\n                id = $3\n            RETURNING\n                prover_jobs_fri.id,\n                prover_jobs_fri.l1_batch_number,\n                prover_jobs_fri.circuit_id,\n                prover_jobs_fri.aggregation_round,\n                prover_jobs_fri.sequence_number,\n                prover_jobs_fri.depth,\n                prover_jobs_fri.is_node_final_proof\n            "
  },
  "edc61e1285bf6d3837acc67af4f15aaade450980719933089824eb8c494d64a4": {
    "describe": {
      "columns": [],
      "nullable": [],
      "parameters": {
        "Left": [
          "Time",
          "Int8"
        ]
      }
    },
    "query": "\n            UPDATE witness_inputs_fri\n            SET\n                status = 'successful',\n                updated_at = NOW(),\n                time_taken = $1\n            WHERE\n                l1_batch_number = $2\n            "
  },
  "ee17d2b3edfe705d14811e3938d4312b2b780563a9fde48bae5e51650475670f": {
    "describe": {
      "columns": [
        {
          "name": "id",
          "ordinal": 0,
          "type_info": "Int4"
        },
        {
          "name": "eth_tx_id",
          "ordinal": 1,
          "type_info": "Int4"
        },
        {
          "name": "tx_hash",
          "ordinal": 2,
          "type_info": "Text"
        },
        {
          "name": "created_at",
          "ordinal": 3,
          "type_info": "Timestamp"
        },
        {
          "name": "updated_at",
          "ordinal": 4,
          "type_info": "Timestamp"
        },
        {
          "name": "base_fee_per_gas",
          "ordinal": 5,
          "type_info": "Int8"
        },
        {
          "name": "priority_fee_per_gas",
          "ordinal": 6,
          "type_info": "Int8"
        },
        {
          "name": "confirmed_at",
          "ordinal": 7,
          "type_info": "Timestamp"
        },
        {
          "name": "signed_raw_tx",
          "ordinal": 8,
          "type_info": "Bytea"
        },
        {
          "name": "sent_at_block",
          "ordinal": 9,
          "type_info": "Int4"
        },
        {
          "name": "sent_at",
          "ordinal": 10,
          "type_info": "Timestamp"
        }
      ],
      "nullable": [
        false,
        false,
        false,
        false,
        false,
        false,
        false,
        true,
        true,
        true,
        true
      ],
      "parameters": {
        "Left": [
          "Int4"
        ]
      }
    },
    "query": "\n            SELECT\n                *\n            FROM\n                eth_txs_history\n            WHERE\n                eth_tx_id = $1\n            ORDER BY\n                created_at DESC\n            LIMIT\n                1\n            "
  },
  "ef331469f78c6ff68a254a15b55d056cc9bae25bc070c5de8424f88fab20e5ea": {
    "describe": {
      "columns": [
        {
          "name": "l1_batch_number",
          "ordinal": 0,
          "type_info": "Int8"
        },
        {
          "name": "l1_batch_tx_index",
          "ordinal": 1,
          "type_info": "Int4"
        }
      ],
      "nullable": [
        true,
        true
      ],
      "parameters": {
        "Left": [
          "Bytea"
        ]
      }
    },
    "query": "\n            SELECT\n                l1_batch_number,\n                l1_batch_tx_index\n            FROM\n                transactions\n            WHERE\n                hash = $1\n            "
  },
  "ef687be83e496d6647e4dfef9eabae63443c51deb818dd0affd1a0949b161737": {
    "describe": {
      "columns": [],
      "nullable": [],
      "parameters": {
        "Left": [
          "Int8",
          "Text",
          "Text"
        ]
      }
    },
    "query": "\n                INSERT INTO\n                    proof_compression_jobs_fri (l1_batch_number, fri_proof_blob_url, status, created_at, updated_at)\n                VALUES\n                    ($1, $2, $3, NOW(), NOW())\n                ON CONFLICT (l1_batch_number) DO NOTHING\n                "
  },
  "efe2a4ce4ba09e40ac7401f19ac5a42a0d521ffa33594c7861d786741d303f30": {
    "describe": {
      "columns": [],
      "nullable": [],
      "parameters": {
        "Left": [
          "Text",
          "Int4",
          "Int4",
          "Int2",
          "Text",
          "Text",
          "Int2"
        ]
      }
    },
    "query": "\n                    INSERT INTO\n                        gpu_prover_queue (\n                            instance_host,\n                            instance_port,\n                            queue_capacity,\n                            queue_free_slots,\n                            instance_status,\n                            specialized_prover_group_id,\n                            region,\n                            zone,\n                            num_gpu,\n                            created_at,\n                            updated_at\n                        )\n                    VALUES\n                        (CAST($1::TEXT AS inet), $2, $3, $3, 'available', $4, $5, $6, $7, NOW(), NOW())\n                    ON CONFLICT (instance_host, instance_port, region, zone) DO\n                    UPDATE\n                    SET\n                        instance_status = 'available',\n                        queue_capacity = $3,\n                        queue_free_slots = $3,\n                        specialized_prover_group_id = $4,\n                        region = $5,\n                        zone = $6,\n                        num_gpu = $7,\n                        updated_at = NOW()\n                    "
  },
  "f012d0922265269746396dac8f25ff66f2c3b2b83d45360818a8782e56aa3d66": {
    "describe": {
      "columns": [
        {
          "name": "hashed_key?",
          "ordinal": 0,
          "type_info": "Bytea"
        },
        {
          "name": "value?",
          "ordinal": 1,
          "type_info": "Bytea"
        },
        {
          "name": "index",
          "ordinal": 2,
          "type_info": "Int8"
        }
      ],
      "nullable": [
        null,
        null,
        true
      ],
      "parameters": {
        "Left": [
          "Int8",
          "ByteaArray",
          "ByteaArray"
        ]
      }
    },
    "query": "\n            WITH\n                sl AS (\n                    SELECT\n                        (\n                            SELECT\n                                ARRAY[hashed_key, value] AS kv\n                            FROM\n                                storage_logs\n                            WHERE\n                                storage_logs.miniblock_number = $1\n                                AND storage_logs.hashed_key >= u.start_key\n                                AND storage_logs.hashed_key <= u.end_key\n                            ORDER BY\n                                storage_logs.hashed_key\n                            LIMIT\n                                1\n                        )\n                    FROM\n                        UNNEST($2::bytea[], $3::bytea[]) AS u (start_key, end_key)\n                )\n            SELECT\n                sl.kv[1] AS \"hashed_key?\",\n                sl.kv[2] AS \"value?\",\n                initial_writes.index\n            FROM\n                sl\n                LEFT OUTER JOIN initial_writes ON initial_writes.hashed_key = sl.kv[1]\n            "
  },
  "f1478830e5f95cbcd0da01d3457cbb9cb8da439c7ab28fa865f53908621dc4c5": {
    "describe": {
      "columns": [
        {
          "name": "region",
          "ordinal": 0,
          "type_info": "Text"
        },
        {
          "name": "zone",
          "ordinal": 1,
          "type_info": "Text"
        },
        {
          "name": "total_gpus",
          "ordinal": 2,
          "type_info": "Int8"
        }
      ],
      "nullable": [
        false,
        false,
        null
      ],
      "parameters": {
        "Left": []
      }
    },
    "query": "\n                SELECT\n                    region,\n                    zone,\n                    SUM(num_gpu) AS total_gpus\n                FROM\n                    gpu_prover_queue\n                GROUP BY\n                    region,\n                    zone\n                "
  },
  "f1a90090c192d68367e799188356efe8d41759bbdcdd6d39db93208f2664f03a": {
    "describe": {
      "columns": [
        {
          "name": "index",
          "ordinal": 0,
          "type_info": "Int8"
        }
      ],
      "nullable": [
        false
      ],
      "parameters": {
        "Left": [
          "Bytea"
        ]
      }
    },
    "query": "\n            SELECT\n                INDEX\n            FROM\n                initial_writes\n            WHERE\n                hashed_key = $1\n            "
  },
  "f22c5d136fe68bbfcee60beb304cfdc050b85e6d773b13f9699f15c335d42593": {
    "describe": {
      "columns": [
        {
          "name": "l1_address",
          "ordinal": 0,
          "type_info": "Bytea"
        }
      ],
      "nullable": [
        false
      ],
      "parameters": {
        "Left": [
          "Numeric"
        ]
      }
    },
    "query": "\n                SELECT\n                    l1_address\n                FROM\n                    tokens\n                WHERE\n                    market_volume > $1\n                "
  },
  "f303c53843a58fac4fcdedbfe2b2b33ad609b7df8e55a0cf214ea1ec6421e57a": {
    "describe": {
      "columns": [
        {
          "name": "id",
          "ordinal": 0,
          "type_info": "Int8"
        },
        {
          "name": "status",
          "ordinal": 1,
          "type_info": "Text"
        },
        {
          "name": "attempts",
          "ordinal": 2,
          "type_info": "Int4"
        }
      ],
      "nullable": [
        false,
        false,
        false
      ],
      "parameters": {
        "Left": [
          "Interval",
          "Int4"
        ]
      }
    },
    "query": "\n                UPDATE prover_jobs\n                SET\n                    status = 'queued',\n                    updated_at = NOW(),\n                    processing_started_at = NOW()\n                WHERE\n                    (\n                        status = 'in_progress'\n                        AND processing_started_at <= NOW() - $1::INTERVAL\n                        AND attempts < $2\n                    )\n                    OR (\n                        status = 'in_gpu_proof'\n                        AND processing_started_at <= NOW() - $1::INTERVAL\n                        AND attempts < $2\n                    )\n                    OR (\n                        status = 'failed'\n                        AND attempts < $2\n                    )\n                RETURNING\n                    id,\n                    status,\n                    attempts\n                "
  },
  "f4362a61ab05af3d71a3232d2f017db60405a887f9f7fa0ca60aa7fc879ce630": {
    "describe": {
      "columns": [],
      "nullable": [],
      "parameters": {
        "Left": [
          "Text",
          "Text",
          "Int8"
        ]
      }
    },
    "query": "\n            UPDATE proof_compression_jobs_fri\n            SET\n                status = $1,\n                error = $2,\n                updated_at = NOW()\n            WHERE\n                l1_batch_number = $3\n            "
  },
  "f63586d59264eab7388ad1de823227ecaa45d76d1ba260074898fe57c059a15a": {
    "describe": {
      "columns": [
        {
          "name": "hash",
          "ordinal": 0,
          "type_info": "Bytea"
        },
        {
          "name": "is_priority",
          "ordinal": 1,
          "type_info": "Bool"
        },
        {
          "name": "full_fee",
          "ordinal": 2,
          "type_info": "Numeric"
        },
        {
          "name": "layer_2_tip_fee",
          "ordinal": 3,
          "type_info": "Numeric"
        },
        {
          "name": "initiator_address",
          "ordinal": 4,
          "type_info": "Bytea"
        },
        {
          "name": "nonce",
          "ordinal": 5,
          "type_info": "Int8"
        },
        {
          "name": "signature",
          "ordinal": 6,
          "type_info": "Bytea"
        },
        {
          "name": "input",
          "ordinal": 7,
          "type_info": "Bytea"
        },
        {
          "name": "data",
          "ordinal": 8,
          "type_info": "Jsonb"
        },
        {
          "name": "received_at",
          "ordinal": 9,
          "type_info": "Timestamp"
        },
        {
          "name": "priority_op_id",
          "ordinal": 10,
          "type_info": "Int8"
        },
        {
          "name": "l1_batch_number",
          "ordinal": 11,
          "type_info": "Int8"
        },
        {
          "name": "index_in_block",
          "ordinal": 12,
          "type_info": "Int4"
        },
        {
          "name": "error",
          "ordinal": 13,
          "type_info": "Varchar"
        },
        {
          "name": "gas_limit",
          "ordinal": 14,
          "type_info": "Numeric"
        },
        {
          "name": "gas_per_storage_limit",
          "ordinal": 15,
          "type_info": "Numeric"
        },
        {
          "name": "gas_per_pubdata_limit",
          "ordinal": 16,
          "type_info": "Numeric"
        },
        {
          "name": "tx_format",
          "ordinal": 17,
          "type_info": "Int4"
        },
        {
          "name": "created_at",
          "ordinal": 18,
          "type_info": "Timestamp"
        },
        {
          "name": "updated_at",
          "ordinal": 19,
          "type_info": "Timestamp"
        },
        {
          "name": "execution_info",
          "ordinal": 20,
          "type_info": "Jsonb"
        },
        {
          "name": "contract_address",
          "ordinal": 21,
          "type_info": "Bytea"
        },
        {
          "name": "in_mempool",
          "ordinal": 22,
          "type_info": "Bool"
        },
        {
          "name": "l1_block_number",
          "ordinal": 23,
          "type_info": "Int4"
        },
        {
          "name": "value",
          "ordinal": 24,
          "type_info": "Numeric"
        },
        {
          "name": "paymaster",
          "ordinal": 25,
          "type_info": "Bytea"
        },
        {
          "name": "paymaster_input",
          "ordinal": 26,
          "type_info": "Bytea"
        },
        {
          "name": "max_fee_per_gas",
          "ordinal": 27,
          "type_info": "Numeric"
        },
        {
          "name": "max_priority_fee_per_gas",
          "ordinal": 28,
          "type_info": "Numeric"
        },
        {
          "name": "effective_gas_price",
          "ordinal": 29,
          "type_info": "Numeric"
        },
        {
          "name": "miniblock_number",
          "ordinal": 30,
          "type_info": "Int8"
        },
        {
          "name": "l1_batch_tx_index",
          "ordinal": 31,
          "type_info": "Int4"
        },
        {
          "name": "refunded_gas",
          "ordinal": 32,
          "type_info": "Int8"
        },
        {
          "name": "l1_tx_mint",
          "ordinal": 33,
          "type_info": "Numeric"
        },
        {
          "name": "l1_tx_refund_recipient",
          "ordinal": 34,
          "type_info": "Bytea"
        },
        {
          "name": "upgrade_id",
          "ordinal": 35,
          "type_info": "Int4"
        }
      ],
      "nullable": [
        false,
        false,
        true,
        true,
        false,
        true,
        true,
        true,
        false,
        false,
        true,
        true,
        true,
        true,
        true,
        true,
        true,
        true,
        false,
        false,
        false,
        true,
        false,
        true,
        false,
        false,
        false,
        true,
        true,
        true,
        true,
        true,
        false,
        true,
        true,
        true
      ],
      "parameters": {
        "Left": [
          "Int8"
        ]
      }
    },
    "query": "\n            SELECT\n                *\n            FROM\n                transactions\n            WHERE\n                l1_batch_number = $1\n            ORDER BY\n                miniblock_number,\n                index_in_block\n            "
  },
  "f717ca5d0890759496739a678955e6f8b7f88a0894a7f9e27fc26f93997d37c7": {
    "describe": {
      "columns": [
        {
          "name": "l1_batch_number",
          "ordinal": 0,
          "type_info": "Int8"
        }
      ],
      "nullable": [
        false
      ],
      "parameters": {
        "Left": [
          "Text",
          "Text",
          "Text"
        ]
      }
    },
    "query": "\n            UPDATE proof_compression_jobs_fri\n            SET\n                status = $1,\n                attempts = attempts + 1,\n                updated_at = NOW(),\n                processing_started_at = NOW(),\n                picked_by = $3\n            WHERE\n                l1_batch_number = (\n                    SELECT\n                        l1_batch_number\n                    FROM\n                        proof_compression_jobs_fri\n                    WHERE\n                        status = $2\n                    ORDER BY\n                        l1_batch_number ASC\n                    LIMIT\n                        1\n                    FOR UPDATE\n                        SKIP LOCKED\n                )\n            RETURNING\n                proof_compression_jobs_fri.l1_batch_number\n            "
  },
  "f922c0718c9dda2f285f09cbabad425bac8ed3d2780c60c9b63afbcea131f9a0": {
    "describe": {
      "columns": [],
      "nullable": [],
      "parameters": {
        "Left": [
          "Bytea",
          "Jsonb"
        ]
      }
    },
    "query": "\n                INSERT INTO\n                    transaction_traces (tx_hash, trace, created_at, updated_at)\n                VALUES\n                    ($1, $2, NOW(), NOW())\n                "
  },
  "fcc108fd59203644ff86ded0505c7dfb7aad7261e5fc402d845aedc3b91a4e99": {
    "describe": {
      "columns": [
        {
          "name": "nonce!",
          "ordinal": 0,
          "type_info": "Int8"
        }
      ],
      "nullable": [
        true
      ],
      "parameters": {
        "Left": [
          "Bytea",
          "Int8"
        ]
      }
    },
    "query": "\n            SELECT\n                nonce AS \"nonce!\"\n            FROM\n                transactions\n            WHERE\n                initiator_address = $1\n                AND nonce >= $2\n                AND is_priority = FALSE\n                AND (\n                    miniblock_number IS NOT NULL\n                    OR error IS NULL\n                )\n            ORDER BY\n                nonce\n            "
  },
  "fcddeb96dcd1611dedb2091c1be304e8a35fd65bf37e976b7106f57c57e70b9b": {
    "describe": {
      "columns": [],
      "nullable": [],
      "parameters": {
        "Left": [
          "Text",
          "Int4",
          "Text"
        ]
      }
    },
    "query": "\n            UPDATE gpu_prover_queue_fri\n            SET\n                instance_status = 'available',\n                updated_at = NOW()\n            WHERE\n                instance_host = $1::TEXT::inet\n                AND instance_port = $2\n                AND instance_status = 'full'\n                AND zone = $3\n            "
  },
  "fde16cd2d3de03f4b61625fa453a58f82acd817932415f04bcbd05442ad80c2b": {
    "describe": {
      "columns": [
        {
          "name": "bytecode",
          "ordinal": 0,
          "type_info": "Bytea"
        }
      ],
      "nullable": [
        false
      ],
      "parameters": {
        "Left": [
          "Bytea",
          "Int8"
        ]
      }
    },
    "query": "\n                SELECT\n                    bytecode\n                FROM\n                    factory_deps\n                WHERE\n                    bytecode_hash = $1\n                    AND miniblock_number <= $2\n                "
  },
  "fdffa5841554286a924b217b5885d9ec9b3f628c3a4cf5e10580ea6e5e3a2429": {
    "describe": {
      "columns": [],
      "nullable": [],
      "parameters": {
        "Left": [
          "Int8"
        ]
      }
    },
    "query": "\n            UPDATE miniblocks\n            SET\n                l1_batch_number = $1\n            WHERE\n                l1_batch_number IS NULL\n            "
  },
  "fe501f86f4bf6c5b8ccc2e039a4eb09b538a67d1c39fda052c4f4ddb23ce0084": {
    "describe": {
      "columns": [
        {
          "name": "l2_to_l1_logs",
          "ordinal": 0,
          "type_info": "ByteaArray"
        }
      ],
      "nullable": [
        false
      ],
      "parameters": {
        "Left": [
          "Int8"
        ]
      }
    },
    "query": "\n            SELECT\n                l2_to_l1_logs\n            FROM\n                l1_batches\n            WHERE\n                number = $1\n            "
  }
}<|MERGE_RESOLUTION|>--- conflicted
+++ resolved
@@ -6240,30 +6240,6 @@
     },
     "query": "\n            INSERT INTO\n                consensus_replica_state (fake_key, state)\n            VALUES\n                (TRUE, $1)\n            ON CONFLICT (fake_key) DO\n            UPDATE\n            SET\n                state = excluded.state\n            "
   },
-  "78720a210af2364dbf0e6213ae1b9263dbe6655fcce708998ca871d22cc41df0": {
-    "describe": {
-      "columns": [
-        {
-          "name": "l1_address",
-          "ordinal": 0,
-          "type_info": "Bytea"
-        },
-        {
-          "name": "l2_address",
-          "ordinal": 1,
-          "type_info": "Bytea"
-        }
-      ],
-      "nullable": [
-        false,
-        false
-      ],
-      "parameters": {
-        "Left": []
-      }
-    },
-    "query": "\n                SELECT\n                    l1_address,\n                    l2_address\n                FROM\n                    tokens\n                WHERE\n                    well_known = TRUE\n                "
-  },
   "78978c19282961c5b3dc06352b41caa4cca66d6ad74b2cd1a34ea5f7bc1e6909": {
     "describe": {
       "columns": [
@@ -6736,7 +6712,6 @@
     },
     "query": "\n            INSERT INTO\n                snapshots (\n                    l1_batch_number,\n                    storage_logs_filepaths,\n                    factory_deps_filepath,\n                    created_at,\n                    updated_at\n                )\n            VALUES\n                ($1, $2, $3, NOW(), NOW())\n            "
   },
-<<<<<<< HEAD
   "831f7bec105541bd3ff9bcf6940d6b6b9d558224ad2d8ed079a68c7e339ded6b": {
     "describe": {
       "columns": [
@@ -6756,21 +6731,6 @@
     "query": "\n                SELECT\n                    MIN(l1_batch_number) AS \"l1_batch_number?\"\n                FROM\n                    (\n                        SELECT\n                            MIN(l1_batch_number) AS \"l1_batch_number\"\n                        FROM\n                            prover_jobs\n                        WHERE\n                            status = 'successful'\n                            OR aggregation_round < 3\n                        GROUP BY\n                            l1_batch_number\n                        HAVING\n                            MAX(aggregation_round) < 3\n                    ) AS inn\n                "
   },
   "83a931ceddf34e1c760649d613f534014b9ab9ca7725e14fb17aa050d9f35eb8": {
-=======
-  "77b35855fbb989f6314469b419726dc7bb98e0f7feaf14656307e20bd2bb0b6c": {
-    "describe": {
-      "columns": [],
-      "nullable": [],
-      "parameters": {
-        "Left": [
-          "Jsonb"
-        ]
-      }
-    },
-    "query": "\n            INSERT INTO\n                consensus_replica_state (fake_key, state)\n            VALUES\n                (TRUE, $1)\n            ON CONFLICT (fake_key) DO\n            UPDATE\n            SET\n                state = excluded.state\n            "
-  },
-  "78978c19282961c5b3dc06352b41caa4cca66d6ad74b2cd1a34ea5f7bc1e6909": {
->>>>>>> f48d6773
     "describe": {
       "columns": [
         {
@@ -9726,12 +9686,16 @@
     },
     "query": "\n                    INSERT INTO\n                        prover_jobs_fri (\n                            l1_batch_number,\n                            circuit_id,\n                            circuit_blob_url,\n                            aggregation_round,\n                            sequence_number,\n                            depth,\n                            is_node_final_proof,\n                            protocol_version,\n                            status,\n                            created_at,\n                            updated_at\n                        )\n                    VALUES\n                        ($1, $2, $3, $4, $5, $6, $7, $8, 'queued', NOW(), NOW())\n                    ON CONFLICT (l1_batch_number, aggregation_round, circuit_id, depth, sequence_number) DO\n                    UPDATE\n                    SET\n                        updated_at = NOW()\n                    "
   },
-<<<<<<< HEAD
   "c4426ae84862e720673485e3b59c116162becce06841476128f864b6028129df": {
     "describe": {
       "columns": [],
       "nullable": [],
-=======
+      "parameters": {
+        "Left": []
+      }
+    },
+    "query": "\n            UPDATE miniblocks\n            SET\n                fee_account_address = (\n                    SELECT\n                        l1_batches.fee_account_address\n                    FROM\n                        l1_batches\n                    ORDER BY\n                        l1_batches.number DESC\n                    LIMIT\n                        1\n                )\n            WHERE\n                l1_batch_number IS NULL\n                AND fee_account_address = '\\x0000000000000000000000000000000000000000'::bytea\n            "
+  },
   "c4ea7812861a283448095acbb1164420a25eef488de2b67e91ed39657667bd4a": {
     "describe": {
       "columns": [
@@ -9750,16 +9714,11 @@
         false,
         false
       ],
->>>>>>> f48d6773
       "parameters": {
         "Left": []
       }
     },
-<<<<<<< HEAD
-    "query": "\n            UPDATE miniblocks\n            SET\n                fee_account_address = (\n                    SELECT\n                        l1_batches.fee_account_address\n                    FROM\n                        l1_batches\n                    ORDER BY\n                        l1_batches.number DESC\n                    LIMIT\n                        1\n                )\n            WHERE\n                l1_batch_number IS NULL\n                AND fee_account_address = '\\x0000000000000000000000000000000000000000'::bytea\n            "
-=======
     "query": "\n                SELECT\n                    l1_address,\n                    l2_address\n                FROM\n                    tokens\n                "
->>>>>>> f48d6773
   },
   "c5656667e5610ffb33e7b977ac92b7c4d79cbd404e0267794ec203df0cbb169d": {
     "describe": {
