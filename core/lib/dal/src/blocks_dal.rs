--- conflicted
+++ resolved
@@ -589,14 +589,6 @@
         let base_fee_per_gas = BigDecimal::from_u64(miniblock_header.base_fee_per_gas)
             .context("base_fee_per_gas should fit in u64")?;
         sqlx::query!(
-<<<<<<< HEAD
-            "INSERT INTO miniblocks ( \
-                number, timestamp, hash, l1_tx_count, l2_tx_count, \
-                base_fee_per_gas, l1_gas_price, l2_fair_gas_price, gas_per_pubdata_limit, \
-                bootloader_code_hash, default_aa_code_hash, protocol_version, \
-                virtual_blocks, pubdata_price, created_at, updated_at \
-            ) VALUES ($1, $2, $3, $4, $5, $6, $7, $8, $9, $10, $11, $12, $13, $14, now(), now())",
-=======
             r#"
             INSERT INTO
                 miniblocks (
@@ -613,13 +605,13 @@
                     default_aa_code_hash,
                     protocol_version,
                     virtual_blocks,
+                    pubdata_price,
                     created_at,
                     updated_at
                 )
             VALUES
-                ($1, $2, $3, $4, $5, $6, $7, $8, $9, $10, $11, $12, $13, NOW(), NOW())
-            "#,
->>>>>>> 6c5dbb8b
+                ($1, $2, $3, $4, $5, $6, $7, $8, $9, $10, $11, $12, $13, $14, NOW(), NOW())
+            "#,
             miniblock_header.number.0 as i64,
             miniblock_header.timestamp as i64,
             miniblock_header.hash.as_bytes(),
@@ -729,15 +721,6 @@
     ) -> sqlx::Result<Option<MiniblockHeader>> {
         Ok(sqlx::query_as!(
             StorageMiniblockHeader,
-<<<<<<< HEAD
-            "SELECT number, timestamp, hash, l1_tx_count, l2_tx_count, \
-                base_fee_per_gas, l1_gas_price, l2_fair_gas_price, \
-                bootloader_code_hash, default_aa_code_hash, protocol_version, \
-                virtual_blocks, pubdata_price
-            FROM miniblocks \
-            ORDER BY number DESC \
-            LIMIT 1",
-=======
             r#"
             SELECT
                 number,
@@ -751,7 +734,8 @@
                 bootloader_code_hash,
                 default_aa_code_hash,
                 protocol_version,
-                virtual_blocks
+                virtual_blocks,
+                pubdata_price
             FROM
                 miniblocks
             ORDER BY
@@ -759,7 +743,6 @@
             LIMIT
                 1
             "#,
->>>>>>> 6c5dbb8b
         )
         .fetch_optional(self.storage.conn())
         .await?
@@ -772,14 +755,6 @@
     ) -> sqlx::Result<Option<MiniblockHeader>> {
         Ok(sqlx::query_as!(
             StorageMiniblockHeader,
-<<<<<<< HEAD
-            "SELECT number, timestamp, hash, l1_tx_count, l2_tx_count, \
-                base_fee_per_gas, l1_gas_price, l2_fair_gas_price, \
-                bootloader_code_hash, default_aa_code_hash, protocol_version, \
-                virtual_blocks, pubdata_price
-            FROM miniblocks \
-            WHERE number = $1",
-=======
             r#"
             SELECT
                 number,
@@ -793,13 +768,13 @@
                 bootloader_code_hash,
                 default_aa_code_hash,
                 protocol_version,
-                virtual_blocks
+                virtual_blocks,
+                pubdata_price
             FROM
                 miniblocks
             WHERE
                 number = $1
             "#,
->>>>>>> 6c5dbb8b
             miniblock_number.0 as i64,
         )
         .fetch_optional(self.storage.conn())
