--- conflicted
+++ resolved
@@ -767,16 +767,10 @@
             l1_batch_timestamp: 23,
             l1_batch_root_hash: H256::zero(),
             miniblock_number: MiniblockNumber(42),
-<<<<<<< HEAD
             miniblock_timestamp: 42,
             miniblock_hash: H256::zero(),
             protocol_version: ProtocolVersionId::latest(),
-            last_finished_chunk_id: None,
-            total_chunk_count: 100,
-=======
-            miniblock_root_hash: H256::zero(),
             storage_logs_chunks_processed: vec![true; 100],
->>>>>>> 0d2ba09c
         };
         conn.snapshot_recovery_dal()
             .insert_initial_recovery_status(&snapshot_recovery)
