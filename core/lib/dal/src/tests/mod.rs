use std::time::Duration;

use zksync_contracts::BaseSystemContractsHashes;
use zksync_types::{
    block::{MiniblockHasher, MiniblockHeader},
    fee::{Fee, TransactionExecutionMetrics},
    fee_model::BatchFeeInput,
    helpers::unix_timestamp_ms,
    l1::{L1Tx, OpProcessingType, PriorityQueueType},
    l2::L2Tx,
    tx::{tx_execution_info::TxExecutionStatus, ExecutionMetrics, TransactionExecutionResult},
    Address, Execute, L1BlockNumber, L1TxCommonData, L2ChainId, MiniblockNumber, PriorityOpId,
    ProtocolVersionId, H160, H256, MAX_GAS_PER_PUBDATA_BYTE, U256,
};

use crate::{
    blocks_dal::BlocksDal,
    connection::ConnectionPool,
    protocol_versions_dal::ProtocolVersionsDal,
    transactions_dal::{L2TxSubmissionResult, TransactionsDal},
    transactions_web3_dal::TransactionsWeb3Dal,
};

const DEFAULT_GAS_PER_PUBDATA: u32 = 100;

fn mock_tx_execution_metrics() -> TransactionExecutionMetrics {
    TransactionExecutionMetrics::default()
}

pub(crate) fn create_miniblock_header(number: u32) -> MiniblockHeader {
    let number = MiniblockNumber(number);
    let protocol_version = ProtocolVersionId::default();
    MiniblockHeader {
        number,
        timestamp: 0,
        hash: MiniblockHasher::new(number, 0, H256::zero()).finalize(protocol_version),
        l1_tx_count: 0,
        l2_tx_count: 0,
        fee_account_address: Address::default(),
        base_fee_per_gas: 100,
        batch_fee_input: BatchFeeInput::l1_pegged(100, 100),
        base_system_contracts_hashes: BaseSystemContractsHashes::default(),
        protocol_version: Some(protocol_version),
        virtual_blocks: 1,
    }
}

pub(crate) fn mock_l2_transaction() -> L2Tx {
    let fee = Fee {
        gas_limit: U256::from(1_000_000u32),
        max_fee_per_gas: U256::from(250_000_000u32),
        max_priority_fee_per_gas: U256::zero(),
        gas_per_pubdata_limit: U256::from(DEFAULT_GAS_PER_PUBDATA),
    };
    let mut l2_tx = L2Tx::new_signed(
        Address::random(),
        vec![],
        zksync_types::Nonce(0),
        fee,
        Default::default(),
        L2ChainId::from(270),
        &H256::random(),
        None,
        Default::default(),
    )
    .unwrap();

    l2_tx.set_input(H256::random().0.to_vec(), H256::random());
    l2_tx
}

fn mock_l1_execute() -> L1Tx {
    let serial_id = 1;
    let priority_op_data = L1TxCommonData {
        sender: H160::random(),
        canonical_tx_hash: H256::from_low_u64_be(serial_id),
        serial_id: PriorityOpId(serial_id),
        deadline_block: 100000,
        layer_2_tip_fee: U256::zero(),
        full_fee: U256::zero(),
        gas_limit: U256::from(100_100),
        max_fee_per_gas: U256::from(1u32),
        gas_per_pubdata_limit: MAX_GAS_PER_PUBDATA_BYTE.into(),
        op_processing_type: OpProcessingType::Common,
        priority_queue_type: PriorityQueueType::Deque,
        eth_hash: H256::random(),
        to_mint: U256::zero(),
        refund_recipient: Address::random(),
        eth_block: 1,
    };

    let execute = Execute {
        contract_address: H160::random(),
        value: Default::default(),
        calldata: vec![],
        factory_deps: None,
    };

    L1Tx {
        common_data: priority_op_data,
        execute,
        received_timestamp_ms: 0,
    }
}

pub(crate) fn mock_execution_result(transaction: L2Tx) -> TransactionExecutionResult {
    TransactionExecutionResult {
        hash: transaction.hash(),
        transaction: transaction.into(),
        execution_info: ExecutionMetrics::default(),
        execution_status: TxExecutionStatus::Success,
        refunded_gas: 0,
        operator_suggested_refund: 0,
        compressed_bytecodes: vec![],
        call_traces: vec![],
        revert_reason: None,
    }
}

#[tokio::test]
async fn workflow_with_submit_tx_equal_hashes() {
    let connection_pool = ConnectionPool::test_pool().await;
    let storage = &mut connection_pool.access_storage().await.unwrap();
    let mut transactions_dal = TransactionsDal { storage };

    let tx = mock_l2_transaction();
    let result = transactions_dal
        .insert_transaction_l2(tx.clone(), mock_tx_execution_metrics())
        .await;

    assert_eq!(result, L2TxSubmissionResult::Added);

    let result = transactions_dal
        .insert_transaction_l2(tx, mock_tx_execution_metrics())
        .await;

    assert_eq!(result, L2TxSubmissionResult::Replaced);
}

#[tokio::test]
async fn workflow_with_submit_tx_diff_hashes() {
    let connection_pool = ConnectionPool::test_pool().await;
    let storage = &mut connection_pool.access_storage().await.unwrap();
    let mut transactions_dal = TransactionsDal { storage };

    let tx = mock_l2_transaction();

    let nonce = tx.common_data.nonce;
    let initiator_address = tx.common_data.initiator_address;

    let result = transactions_dal
        .insert_transaction_l2(tx, mock_tx_execution_metrics())
        .await;

    assert_eq!(result, L2TxSubmissionResult::Added);

    let mut tx = mock_l2_transaction();
    tx.common_data.nonce = nonce;
    tx.common_data.initiator_address = initiator_address;
    let result = transactions_dal
        .insert_transaction_l2(tx, mock_tx_execution_metrics())
        .await;

    assert_eq!(result, L2TxSubmissionResult::Replaced);
}

#[tokio::test]
async fn remove_stuck_txs() {
    let connection_pool = ConnectionPool::test_pool().await;
    let storage = &mut connection_pool.access_storage().await.unwrap();
    let mut protocol_versions_dal = ProtocolVersionsDal { storage };
    protocol_versions_dal
        .save_protocol_version_with_tx(Default::default())
        .await;

    let storage = protocol_versions_dal.storage;
    let mut transactions_dal = TransactionsDal { storage };

    // Stuck tx
    let mut tx = mock_l2_transaction();
    tx.received_timestamp_ms = unix_timestamp_ms() - Duration::new(1000, 0).as_millis() as u64;
    transactions_dal
        .insert_transaction_l2(tx, mock_tx_execution_metrics())
        .await;
    // Tx in mempool
    let tx = mock_l2_transaction();
    transactions_dal
        .insert_transaction_l2(tx, mock_tx_execution_metrics())
        .await;

    // Stuck L1 tx. We should never ever remove L1 tx
    let mut tx = mock_l1_execute();
    tx.received_timestamp_ms = unix_timestamp_ms() - Duration::new(1000, 0).as_millis() as u64;
    transactions_dal
        .insert_transaction_l1(tx, L1BlockNumber(1))
        .await;

    // Old executed tx
    let mut executed_tx = mock_l2_transaction();
    executed_tx.received_timestamp_ms =
        unix_timestamp_ms() - Duration::new(1000, 0).as_millis() as u64;
    transactions_dal
        .insert_transaction_l2(executed_tx.clone(), mock_tx_execution_metrics())
        .await;

    // Get all txs
    transactions_dal.reset_mempool().await;
    let txs = transactions_dal
        .sync_mempool(vec![], vec![], 0, 0, 1000)
        .await
        .0;
    assert_eq!(txs.len(), 4);

    let storage = transactions_dal.storage;
    BlocksDal { storage }
        .insert_miniblock(&create_miniblock_header(1))
        .await
        .unwrap();

    let mut transactions_dal = TransactionsDal { storage };
    transactions_dal
        .mark_txs_as_executed_in_miniblock(
            MiniblockNumber(1),
            &[mock_execution_result(executed_tx.clone())],
            U256::from(1),
        )
        .await;

    // Get all txs
    transactions_dal.reset_mempool().await;
    let txs = transactions_dal
        .sync_mempool(vec![], vec![], 0, 0, 1000)
        .await
        .0;
    assert_eq!(txs.len(), 3);

    // Remove one stuck tx
    let removed_txs = transactions_dal
        .remove_stuck_txs(Duration::from_secs(500))
        .await;
    assert_eq!(removed_txs, 1);
    transactions_dal.reset_mempool().await;
    let txs = transactions_dal
        .sync_mempool(vec![], vec![], 0, 0, 1000)
        .await
        .0;
    assert_eq!(txs.len(), 2);

    // We shouldn't collect executed tx
    let storage = transactions_dal.storage;
    let mut transactions_web3_dal = TransactionsWeb3Dal { storage };
    transactions_web3_dal
        .get_transaction_receipt(executed_tx.hash())
        .await
        .unwrap()
        .unwrap();
<<<<<<< HEAD
}

fn create_circuits() -> Vec<(&'static str, String)> {
    vec![
        ("Main VM", "1_0_Main VM_BasicCircuits.bin".to_owned()),
        ("SHA256", "1_1_SHA256_BasicCircuits.bin".to_owned()),
        (
            "Code decommitter",
            "1_2_Code decommitter_BasicCircuits.bin".to_owned(),
        ),
        (
            "Log demuxer",
            "1_3_Log demuxer_BasicCircuits.bin".to_owned(),
        ),
    ]
}

#[tokio::test]
async fn test_duplicate_insert_prover_jobs() {
    let connection_pool = ConnectionPool::test_pool().await;
    let storage = &mut connection_pool.access_storage().await.unwrap();
    storage
        .protocol_versions_dal()
        .save_protocol_version_with_tx(Default::default())
        .await;
    storage
        .protocol_versions_dal()
        .save_prover_protocol_version(Default::default())
        .await;
    let block_number = 1;
    let header = L1BatchHeader::new(
        L1BatchNumber(block_number),
        0,
        Default::default(),
        Default::default(),
    );
    storage
        .blocks_dal()
        .insert_l1_batch(&header, &[], Default::default(), &[], &[])
        .await
        .unwrap();

    let mut prover_dal = ProverDal { storage };
    let circuits = create_circuits();
    let l1_batch_number = L1BatchNumber(block_number);
    prover_dal
        .insert_prover_jobs(
            l1_batch_number,
            circuits.clone(),
            AggregationRound::BasicCircuits,
            ProtocolVersionId::latest() as i32,
        )
        .await;

    // try inserting the same jobs again to ensure it does not panic
    prover_dal
        .insert_prover_jobs(
            l1_batch_number,
            circuits.clone(),
            AggregationRound::BasicCircuits,
            ProtocolVersionId::latest() as i32,
        )
        .await;

    let prover_jobs_params = GetProverJobsParams {
        statuses: None,
        blocks: Some(std::ops::Range {
            start: l1_batch_number,
            end: l1_batch_number + 1,
        }),
        limit: None,
        desc: false,
        round: None,
    };
    let jobs = prover_dal.get_jobs(prover_jobs_params).await.unwrap();
    assert_eq!(circuits.len(), jobs.len());
}

#[tokio::test]
async fn test_requeue_prover_jobs() {
    let connection_pool = ConnectionPool::test_pool().await;
    let storage = &mut connection_pool.access_storage().await.unwrap();
    let protocol_version = ProtocolVersion::default();
    storage
        .protocol_versions_dal()
        .save_protocol_version_with_tx(protocol_version)
        .await;
    storage
        .protocol_versions_dal()
        .save_prover_protocol_version(Default::default())
        .await;
    let block_number = 1;
    let header = L1BatchHeader::new(
        L1BatchNumber(block_number),
        0,
        Default::default(),
        ProtocolVersionId::latest(),
    );
    storage
        .blocks_dal()
        .insert_l1_batch(&header, &[], Default::default(), &[], &[])
        .await
        .unwrap();

    let mut prover_dal = ProverDal { storage };
    let circuits = create_circuits();
    let l1_batch_number = L1BatchNumber(block_number);
    prover_dal
        .insert_prover_jobs(
            l1_batch_number,
            circuits,
            AggregationRound::BasicCircuits,
            ProtocolVersionId::latest() as i32,
        )
        .await;

    // take all jobs from prover_job table
    for _ in 1..=4 {
        let job = prover_dal
            .get_next_prover_job(&[ProtocolVersionId::latest()])
            .await;
        assert!(job.is_some());
    }
    let job = prover_dal
        .get_next_prover_job(&[ProtocolVersionId::latest()])
        .await;
    assert!(job.is_none());
    // re-queue jobs
    let stuck_jobs = prover_dal
        .requeue_stuck_jobs(Duration::from_secs(0), 10)
        .await;
    assert_eq!(4, stuck_jobs.len());
    // re-check that all jobs can be taken again
    for _ in 1..=4 {
        let job = prover_dal
            .get_next_prover_job(&[ProtocolVersionId::latest()])
            .await;
        assert!(job.is_some());
    }
=======
>>>>>>> 6cea5bf6
}<|MERGE_RESOLUTION|>--- conflicted
+++ resolved
@@ -254,146 +254,4 @@
         .await
         .unwrap()
         .unwrap();
-<<<<<<< HEAD
-}
-
-fn create_circuits() -> Vec<(&'static str, String)> {
-    vec![
-        ("Main VM", "1_0_Main VM_BasicCircuits.bin".to_owned()),
-        ("SHA256", "1_1_SHA256_BasicCircuits.bin".to_owned()),
-        (
-            "Code decommitter",
-            "1_2_Code decommitter_BasicCircuits.bin".to_owned(),
-        ),
-        (
-            "Log demuxer",
-            "1_3_Log demuxer_BasicCircuits.bin".to_owned(),
-        ),
-    ]
-}
-
-#[tokio::test]
-async fn test_duplicate_insert_prover_jobs() {
-    let connection_pool = ConnectionPool::test_pool().await;
-    let storage = &mut connection_pool.access_storage().await.unwrap();
-    storage
-        .protocol_versions_dal()
-        .save_protocol_version_with_tx(Default::default())
-        .await;
-    storage
-        .protocol_versions_dal()
-        .save_prover_protocol_version(Default::default())
-        .await;
-    let block_number = 1;
-    let header = L1BatchHeader::new(
-        L1BatchNumber(block_number),
-        0,
-        Default::default(),
-        Default::default(),
-    );
-    storage
-        .blocks_dal()
-        .insert_l1_batch(&header, &[], Default::default(), &[], &[])
-        .await
-        .unwrap();
-
-    let mut prover_dal = ProverDal { storage };
-    let circuits = create_circuits();
-    let l1_batch_number = L1BatchNumber(block_number);
-    prover_dal
-        .insert_prover_jobs(
-            l1_batch_number,
-            circuits.clone(),
-            AggregationRound::BasicCircuits,
-            ProtocolVersionId::latest() as i32,
-        )
-        .await;
-
-    // try inserting the same jobs again to ensure it does not panic
-    prover_dal
-        .insert_prover_jobs(
-            l1_batch_number,
-            circuits.clone(),
-            AggregationRound::BasicCircuits,
-            ProtocolVersionId::latest() as i32,
-        )
-        .await;
-
-    let prover_jobs_params = GetProverJobsParams {
-        statuses: None,
-        blocks: Some(std::ops::Range {
-            start: l1_batch_number,
-            end: l1_batch_number + 1,
-        }),
-        limit: None,
-        desc: false,
-        round: None,
-    };
-    let jobs = prover_dal.get_jobs(prover_jobs_params).await.unwrap();
-    assert_eq!(circuits.len(), jobs.len());
-}
-
-#[tokio::test]
-async fn test_requeue_prover_jobs() {
-    let connection_pool = ConnectionPool::test_pool().await;
-    let storage = &mut connection_pool.access_storage().await.unwrap();
-    let protocol_version = ProtocolVersion::default();
-    storage
-        .protocol_versions_dal()
-        .save_protocol_version_with_tx(protocol_version)
-        .await;
-    storage
-        .protocol_versions_dal()
-        .save_prover_protocol_version(Default::default())
-        .await;
-    let block_number = 1;
-    let header = L1BatchHeader::new(
-        L1BatchNumber(block_number),
-        0,
-        Default::default(),
-        ProtocolVersionId::latest(),
-    );
-    storage
-        .blocks_dal()
-        .insert_l1_batch(&header, &[], Default::default(), &[], &[])
-        .await
-        .unwrap();
-
-    let mut prover_dal = ProverDal { storage };
-    let circuits = create_circuits();
-    let l1_batch_number = L1BatchNumber(block_number);
-    prover_dal
-        .insert_prover_jobs(
-            l1_batch_number,
-            circuits,
-            AggregationRound::BasicCircuits,
-            ProtocolVersionId::latest() as i32,
-        )
-        .await;
-
-    // take all jobs from prover_job table
-    for _ in 1..=4 {
-        let job = prover_dal
-            .get_next_prover_job(&[ProtocolVersionId::latest()])
-            .await;
-        assert!(job.is_some());
-    }
-    let job = prover_dal
-        .get_next_prover_job(&[ProtocolVersionId::latest()])
-        .await;
-    assert!(job.is_none());
-    // re-queue jobs
-    let stuck_jobs = prover_dal
-        .requeue_stuck_jobs(Duration::from_secs(0), 10)
-        .await;
-    assert_eq!(4, stuck_jobs.len());
-    // re-check that all jobs can be taken again
-    for _ in 1..=4 {
-        let job = prover_dal
-            .get_next_prover_job(&[ProtocolVersionId::latest()])
-            .await;
-        assert!(job.is_some());
-    }
-=======
->>>>>>> 6cea5bf6
 }