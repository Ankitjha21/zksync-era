<<<<<<< HEAD
use zksync_types::{api::en::SyncBlock, MiniblockNumber, Transaction};
=======
use zksync_types::{api::en, Address, MiniblockNumber};
>>>>>>> a6635398

use crate::{
    instrument::InstrumentExt,
    metrics::MethodLatency,
    models::storage_sync::{StorageSyncBlock, SyncBlock},
    StorageProcessor,
};

/// DAL subset dedicated to the EN synchronization.
#[derive(Debug)]
pub struct SyncDal<'a, 'c> {
    pub storage: &'a mut StorageProcessor<'c>,
}

impl SyncDal<'_, '_> {
    pub(super) async fn sync_block_inner(
        &mut self,
        block_number: MiniblockNumber,
<<<<<<< HEAD
        include_transactions: bool,
=======
>>>>>>> a6635398
    ) -> anyhow::Result<Option<SyncBlock>> {
        let Some(block) = sqlx::query_as!(
            StorageSyncBlock,
            r#"
            SELECT
                miniblocks.number,
                COALESCE(
                    miniblocks.l1_batch_number,
                    (
                        SELECT
                            (MAX(number) + 1)
                        FROM
                            l1_batches
                    )
                ) AS "l1_batch_number!",
                (
                    SELECT
                        MAX(m2.number)
                    FROM
                        miniblocks m2
                    WHERE
                        miniblocks.l1_batch_number = m2.l1_batch_number
                ) AS "last_batch_miniblock?",
                miniblocks.timestamp,
                miniblocks.l1_gas_price,
                miniblocks.l2_fair_gas_price,
                miniblocks.bootloader_code_hash,
                miniblocks.default_aa_code_hash,
                miniblocks.virtual_blocks,
                miniblocks.hash,
                miniblocks.protocol_version AS "protocol_version!",
                miniblocks.fee_account_address AS "fee_account_address!"
            FROM
                miniblocks
            WHERE
                miniblocks.number = $1
            "#,
            block_number.0 as i64
        )
        .instrument("sync_dal_sync_block.block")
        .with_arg("block_number", &block_number)
        .fetch_optional(self.storage.conn())
        .await?
        else {
            return Ok(None);
        };
        Ok(Some(block.try_into()?))
    }

    pub async fn sync_block(
        &mut self,
        block_number: MiniblockNumber,
        current_operator_address: Address,
        include_transactions: bool,
    ) -> anyhow::Result<Option<en::SyncBlock>> {
        let _latency = MethodLatency::new("sync_dal_sync_block");
        let Some(block) = self.sync_block_inner(block_number).await? else {
            return Ok(None);
        };
        let transactions = if include_transactions {
            Some(
                self.storage
                    .transactions_web3_dal()
                    .get_raw_miniblock_transactions(block_number)
                    .await?,
            )
        } else {
            None
        };
<<<<<<< HEAD

        let mut block = storage_block_details.into_sync_block(transactions)?;
        // FIXME (PLA-728): remove after 2nd phase of `fee_account_address` migration
        #[allow(deprecated)]
        self.storage
            .blocks_dal()
            .maybe_load_fee_address(&mut block.operator_address, block.number)
            .await?;
        drop(latency);
        Ok(Some(block))
=======
        Ok(Some(block.into_api(current_operator_address, transactions)))
>>>>>>> a6635398
    }
}

#[cfg(test)]
mod tests {
    use zksync_types::{
        block::{BlockGasCount, L1BatchHeader, MiniblockHeader},
        fee::TransactionExecutionMetrics,
<<<<<<< HEAD
        Address, L1BatchNumber, ProtocolVersion, ProtocolVersionId,
=======
        L1BatchNumber, ProtocolVersion, ProtocolVersionId, Transaction,
>>>>>>> a6635398
    };

    use super::*;
    use crate::{
        tests::{create_miniblock_header, mock_execution_result, mock_l2_transaction},
        ConnectionPool,
    };

    #[tokio::test]
    async fn sync_block_basics() {
        let pool = ConnectionPool::test_pool().await;
        let mut conn = pool.access_storage().await.unwrap();

        // Simulate genesis.
        conn.protocol_versions_dal()
            .save_protocol_version_with_tx(ProtocolVersion::default())
            .await;
        conn.blocks_dal()
            .insert_miniblock(&create_miniblock_header(0))
            .await
            .unwrap();
        let mut l1_batch_header = L1BatchHeader::new(
            L1BatchNumber(0),
            0,
            Default::default(),
            ProtocolVersionId::latest(),
        );
        conn.blocks_dal()
            .insert_l1_batch(&l1_batch_header, &[], BlockGasCount::default(), &[], &[], 0)
            .await
            .unwrap();
        conn.blocks_dal()
            .mark_miniblocks_as_executed_in_l1_batch(L1BatchNumber(0))
            .await
            .unwrap();

        assert!(conn
            .sync_dal()
            .sync_block(MiniblockNumber(1), false)
            .await
            .unwrap()
            .is_none());

        // Insert another block in the store.
        let miniblock_header = MiniblockHeader {
            fee_account_address: Address::repeat_byte(0x42),
            ..create_miniblock_header(1)
        };
        let tx = mock_l2_transaction();
        conn.transactions_dal()
            .insert_transaction_l2(tx.clone(), TransactionExecutionMetrics::default())
            .await;
        conn.blocks_dal()
            .insert_miniblock(&miniblock_header)
            .await
            .unwrap();
        conn.transactions_dal()
            .mark_txs_as_executed_in_miniblock(
                MiniblockNumber(1),
                &[mock_execution_result(tx.clone())],
                1.into(),
            )
            .await;

        let block = conn
            .sync_dal()
            .sync_block(MiniblockNumber(1), false)
            .await
            .unwrap()
            .expect("no sync block");
        assert_eq!(block.number, MiniblockNumber(1));
        assert_eq!(block.l1_batch_number, L1BatchNumber(1));
        assert!(!block.last_in_batch);
        assert_eq!(block.timestamp, miniblock_header.timestamp);
        assert_eq!(
            block.protocol_version,
            miniblock_header.protocol_version.unwrap()
        );
        assert_eq!(
            block.virtual_blocks.unwrap(),
            miniblock_header.virtual_blocks
        );
        assert_eq!(
            block.l1_gas_price,
            miniblock_header.batch_fee_input.l1_gas_price()
        );
        assert_eq!(
            block.l2_fair_gas_price,
            miniblock_header.batch_fee_input.fair_l2_gas_price()
        );
        assert_eq!(block.operator_address, miniblock_header.fee_account_address);
        assert!(block.transactions.is_none());

        let block = conn
            .sync_dal()
            .sync_block(MiniblockNumber(1), true)
            .await
            .unwrap()
            .expect("no sync block");
        let transactions = block.transactions.unwrap();
        assert_eq!(transactions, [Transaction::from(tx)]);

        l1_batch_header.number = L1BatchNumber(1);
        l1_batch_header.timestamp = 1;
        conn.blocks_dal()
            .insert_l1_batch(&l1_batch_header, &[], BlockGasCount::default(), &[], &[], 0)
            .await
            .unwrap();
        conn.blocks_dal()
            .mark_miniblocks_as_executed_in_l1_batch(L1BatchNumber(1))
            .await
            .unwrap();

        let block = conn
            .sync_dal()
            .sync_block(MiniblockNumber(1), true)
            .await
            .unwrap()
            .expect("no sync block");
        assert_eq!(block.l1_batch_number, L1BatchNumber(1));
        assert!(block.last_in_batch);
        assert_eq!(block.operator_address, miniblock_header.fee_account_address);
    }
}<|MERGE_RESOLUTION|>--- conflicted
+++ resolved
@@ -1,8 +1,4 @@
-<<<<<<< HEAD
-use zksync_types::{api::en::SyncBlock, MiniblockNumber, Transaction};
-=======
-use zksync_types::{api::en, Address, MiniblockNumber};
->>>>>>> a6635398
+use zksync_types::{api::en, MiniblockNumber};
 
 use crate::{
     instrument::InstrumentExt,
@@ -21,10 +17,6 @@
     pub(super) async fn sync_block_inner(
         &mut self,
         block_number: MiniblockNumber,
-<<<<<<< HEAD
-        include_transactions: bool,
-=======
->>>>>>> a6635398
     ) -> anyhow::Result<Option<SyncBlock>> {
         let Some(block) = sqlx::query_as!(
             StorageSyncBlock,
@@ -71,13 +63,20 @@
         else {
             return Ok(None);
         };
-        Ok(Some(block.try_into()?))
+
+        let mut block = SyncBlock::try_from(block)?;
+        // FIXME (PLA-728): remove after 2nd phase of `fee_account_address` migration
+        #[allow(deprecated)]
+        self.storage
+            .blocks_dal()
+            .maybe_load_fee_address(&mut block.fee_account_address, block.number)
+            .await?;
+        Ok(Some(block))
     }
 
     pub async fn sync_block(
         &mut self,
         block_number: MiniblockNumber,
-        current_operator_address: Address,
         include_transactions: bool,
     ) -> anyhow::Result<Option<en::SyncBlock>> {
         let _latency = MethodLatency::new("sync_dal_sync_block");
@@ -85,29 +84,16 @@
             return Ok(None);
         };
         let transactions = if include_transactions {
-            Some(
-                self.storage
-                    .transactions_web3_dal()
-                    .get_raw_miniblock_transactions(block_number)
-                    .await?,
-            )
+            let transactions = self
+                .storage
+                .transactions_web3_dal()
+                .get_raw_miniblock_transactions(block_number)
+                .await?;
+            Some(transactions)
         } else {
             None
         };
-<<<<<<< HEAD
-
-        let mut block = storage_block_details.into_sync_block(transactions)?;
-        // FIXME (PLA-728): remove after 2nd phase of `fee_account_address` migration
-        #[allow(deprecated)]
-        self.storage
-            .blocks_dal()
-            .maybe_load_fee_address(&mut block.operator_address, block.number)
-            .await?;
-        drop(latency);
-        Ok(Some(block))
-=======
-        Ok(Some(block.into_api(current_operator_address, transactions)))
->>>>>>> a6635398
+        Ok(Some(block.into_api(transactions)))
     }
 }
 
@@ -116,11 +102,7 @@
     use zksync_types::{
         block::{BlockGasCount, L1BatchHeader, MiniblockHeader},
         fee::TransactionExecutionMetrics,
-<<<<<<< HEAD
-        Address, L1BatchNumber, ProtocolVersion, ProtocolVersionId,
-=======
-        L1BatchNumber, ProtocolVersion, ProtocolVersionId, Transaction,
->>>>>>> a6635398
+        Address, L1BatchNumber, ProtocolVersion, ProtocolVersionId, Transaction,
     };
 
     use super::*;
