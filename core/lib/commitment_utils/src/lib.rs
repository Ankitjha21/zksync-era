--- conflicted
+++ resolved
@@ -2,10 +2,7 @@
 use zkevm_test_harness::witness::utils::{
     events_queue_commitment_fixed, initial_heap_content_commitment_fixed,
 };
-use zksync_types::{
-    protocol_version::BOOJUM_PROTOCOL_VERSION, LogQuery, ProtocolVersionId, H256, U256,
-    USED_BOOTLOADER_MEMORY_BYTES,
-};
+use zksync_types::{LogQuery, ProtocolVersionId, H256, U256, USED_BOOTLOADER_MEMORY_BYTES};
 use zksync_utils::expand_memory_contents;
 
 pub fn events_queue_commitment(
@@ -13,13 +10,8 @@
     protocol_version: ProtocolVersionId,
 ) -> Option<H256> {
     match protocol_version {
-<<<<<<< HEAD
-        id if id < BOOJUM_PROTOCOL_VERSION => None,
-        BOOJUM_PROTOCOL_VERSION => Some(H256(events_queue_commitment_fixed(events_queue))),
-=======
         id if id.is_pre_boojum() => None,
         ProtocolVersionId::Version17 => Some(H256(events_queue_commitment_fixed(events_queue))),
->>>>>>> 40328a3a
         id => unimplemented!("events_queue_commitment is not implemented for {id:?}"),
     }
 }
@@ -29,13 +21,8 @@
     protocol_version: ProtocolVersionId,
 ) -> Option<H256> {
     match protocol_version {
-<<<<<<< HEAD
-        id if id < BOOJUM_PROTOCOL_VERSION => None,
-        BOOJUM_PROTOCOL_VERSION => {
-=======
         id if id.is_pre_boojum() => None,
         ProtocolVersionId::Version17 => {
->>>>>>> 40328a3a
             let full_bootloader_memory =
                 expand_memory_contents(initial_bootloader_contents, USED_BOOTLOADER_MEMORY_BYTES);
             Some(H256(initial_heap_content_commitment_fixed(
