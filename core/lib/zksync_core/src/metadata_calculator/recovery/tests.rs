//! Tests for metadata calculator snapshot recovery.

use std::{path::PathBuf, time::Duration};

use assert_matches::assert_matches;
use tempfile::TempDir;
use test_casing::test_casing;
use tokio::sync::mpsc;
use zksync_config::configs::{
    chain::OperationsManagerConfig,
    database::{MerkleTreeConfig, MerkleTreeMode},
};
use zksync_health_check::{CheckHealth, ReactiveHealthCheck};
use zksync_merkle_tree::{domain::ZkSyncTree, TreeInstruction};
<<<<<<< HEAD
use zksync_types::{L1BatchNumber, L2ChainId, ProtocolVersion, StorageLog};
=======
use zksync_types::{L1BatchNumber, L2ChainId, StorageLog};
>>>>>>> d3796129
use zksync_utils::h256_to_u256;

use super::*;
use crate::{
    genesis::{ensure_genesis_state, GenesisParams},
    metadata_calculator::{
        helpers::create_db,
        tests::{
            extend_db_state, extend_db_state_from_l1_batch, gen_storage_logs, run_calculator,
            setup_calculator,
        },
        MetadataCalculator, MetadataCalculatorConfig,
    },
<<<<<<< HEAD
    utils::testonly::{create_l1_batch, create_miniblock},
=======
    utils::testonly::prepare_recovery_snapshot,
>>>>>>> d3796129
};

#[test]
fn calculating_hashed_key_ranges_with_single_chunk() {
    let mut ranges = AsyncTreeRecovery::hashed_key_ranges(1);
    let full_range = ranges.next().unwrap();
    assert_eq!(full_range, H256::zero()..=H256([0xff; 32]));
}

#[test]
fn calculating_hashed_key_ranges_for_256_chunks() {
    let ranges = AsyncTreeRecovery::hashed_key_ranges(256);
    let mut start = H256::zero();
    let mut end = H256([0xff; 32]);

    for (i, range) in ranges.enumerate() {
        let i = u8::try_from(i).unwrap();
        start.0[0] = i;
        end.0[0] = i;
        assert_eq!(range, start..=end);
    }
}

#[test_casing(5, [3, 7, 23, 100, 255])]
fn calculating_hashed_key_ranges_for_arbitrary_chunks(chunk_count: usize) {
    let ranges: Vec<_> = AsyncTreeRecovery::hashed_key_ranges(chunk_count).collect();
    assert_eq!(ranges.len(), chunk_count);

    for window in ranges.windows(2) {
        let [prev_range, range] = window else {
            unreachable!();
        };
        assert_eq!(
            h256_to_u256(*range.start()),
            h256_to_u256(*prev_range.end()) + 1
        );
    }
    assert_eq!(*ranges.first().unwrap().start(), H256::zero());
    assert_eq!(*ranges.last().unwrap().end(), H256([0xff; 32]));
}

#[test]
fn calculating_chunk_count() {
    let mut snapshot = SnapshotParameters {
        miniblock: MiniblockNumber(1),
        log_count: 160_000_000,
        expected_root_hash: H256::zero(),
    };
    assert_eq!(snapshot.chunk_count(), 800);

    snapshot.log_count += 1;
    assert_eq!(snapshot.chunk_count(), 801);

    snapshot.log_count = 100;
    assert_eq!(snapshot.chunk_count(), 1);
}

async fn create_tree_recovery(path: PathBuf, l1_batch: L1BatchNumber) -> AsyncTreeRecovery {
    let db = create_db(
        path,
        0,
        16 << 20,       // 16 MiB,
        Duration::ZERO, // writes should never be stalled in tests
        500,
    )
    .await;
    AsyncTreeRecovery::new(db, l1_batch.0.into(), MerkleTreeMode::Full)
}

#[tokio::test]
async fn basic_recovery_workflow() {
    let pool = ConnectionPool::test_pool().await;
    let temp_dir = TempDir::new().expect("failed get temporary directory for RocksDB");
    let snapshot_recovery = prepare_recovery_snapshot_with_genesis(&pool, &temp_dir).await;
    let snapshot = SnapshotParameters::new(&pool, &snapshot_recovery)
        .await
        .unwrap();

    assert!(snapshot.log_count > 200);

    let (_stop_sender, stop_receiver) = watch::channel(false);
    for chunk_count in [1, 4, 9, 16, 60, 256] {
        println!("Recovering tree with {chunk_count} chunks");

        let tree_path = temp_dir.path().join(format!("recovery-{chunk_count}"));
        let tree = create_tree_recovery(tree_path, L1BatchNumber(1)).await;
        let (health_check, health_updater) = ReactiveHealthCheck::new("tree");
        let recovery_options = RecoveryOptions {
            chunk_count,
            concurrency_limit: 1,
            events: Box::new(RecoveryHealthUpdater::new(&health_updater)),
        };
        let tree = tree
            .recover(snapshot, recovery_options, &pool, &stop_receiver)
            .await
            .unwrap()
            .expect("Tree recovery unexpectedly aborted");

        assert_eq!(tree.root_hash(), snapshot_recovery.l1_batch_root_hash);
        let health = health_check.check_health().await;
        assert_matches!(health.status(), HealthStatus::Ready);
    }
}

async fn prepare_recovery_snapshot_with_genesis(
    pool: &ConnectionPool,
    temp_dir: &TempDir,
) -> SnapshotRecoveryStatus {
    let mut storage = pool.access_storage().await.unwrap();
    ensure_genesis_state(&mut storage, L2ChainId::from(270), &GenesisParams::mock())
        .await
        .unwrap();
    let mut logs = gen_storage_logs(100..300, 1).pop().unwrap();

    // Add all logs from the genesis L1 batch to `logs` so that they cover all state keys.
    let genesis_logs = storage
        .storage_logs_dal()
        .get_touched_slots_for_l1_batch(L1BatchNumber(0))
        .await;
    let genesis_logs = genesis_logs
        .into_iter()
        .map(|(key, value)| StorageLog::new_write_log(key, value));
    logs.extend(genesis_logs);
    extend_db_state(&mut storage, vec![logs]).await;
    drop(storage);

    // Ensure that metadata for L1 batch #1 is present in the DB.
    let (calculator, _) = setup_calculator(&temp_dir.path().join("init"), pool).await;
    let l1_batch_root_hash = run_calculator(calculator, pool.clone()).await;

    SnapshotRecoveryStatus {
        l1_batch_number: L1BatchNumber(1),
        l1_batch_root_hash,
        miniblock_number: MiniblockNumber(1),
        miniblock_root_hash: H256::zero(), // not used
        last_finished_chunk_id: Some(0),
        total_chunk_count: 1,
    }
}

#[derive(Debug)]
struct TestEventListener {
    expected_recovered_chunks: usize,
    stop_threshold: usize,
    processed_chunk_count: AtomicUsize,
    stop_sender: watch::Sender<bool>,
}

impl TestEventListener {
    fn new(stop_threshold: usize, stop_sender: watch::Sender<bool>) -> Self {
        Self {
            expected_recovered_chunks: 0,
            stop_threshold,
            processed_chunk_count: AtomicUsize::new(0),
            stop_sender,
        }
    }

    fn expect_recovered_chunks(mut self, count: usize) -> Self {
        self.expected_recovered_chunks = count;
        self
    }
}

#[async_trait]
impl HandleRecoveryEvent for TestEventListener {
    fn recovery_started(&mut self, _chunk_count: usize, recovered_chunk_count: usize) {
        assert_eq!(recovered_chunk_count, self.expected_recovered_chunks);
    }

    async fn chunk_recovered(&self) {
        let processed_chunk_count = self.processed_chunk_count.fetch_add(1, Ordering::SeqCst) + 1;
        if processed_chunk_count >= self.stop_threshold {
            self.stop_sender.send_replace(true);
        }
    }
}

#[test_casing(3, [5, 7, 8])]
#[tokio::test]
async fn recovery_fault_tolerance(chunk_count: usize) {
    let pool = ConnectionPool::test_pool().await;
    let temp_dir = TempDir::new().expect("failed get temporary directory for RocksDB");
    let snapshot_recovery = prepare_recovery_snapshot_with_genesis(&pool, &temp_dir).await;

    let tree_path = temp_dir.path().join("recovery");
    let tree = create_tree_recovery(tree_path.clone(), L1BatchNumber(1)).await;
    let (stop_sender, stop_receiver) = watch::channel(false);
    let recovery_options = RecoveryOptions {
        chunk_count,
        concurrency_limit: 1,
        events: Box::new(TestEventListener::new(1, stop_sender)),
    };
    let snapshot = SnapshotParameters::new(&pool, &snapshot_recovery)
        .await
        .unwrap();
    assert!(tree
        .recover(snapshot, recovery_options, &pool, &stop_receiver)
        .await
        .unwrap()
        .is_none());

    // Emulate a restart and recover 2 more chunks.
    let mut tree = create_tree_recovery(tree_path.clone(), L1BatchNumber(1)).await;
    assert_ne!(tree.root_hash().await, snapshot_recovery.l1_batch_root_hash);
    let (stop_sender, stop_receiver) = watch::channel(false);
    let recovery_options = RecoveryOptions {
        chunk_count,
        concurrency_limit: 1,
        events: Box::new(TestEventListener::new(2, stop_sender).expect_recovered_chunks(1)),
    };
    assert!(tree
        .recover(snapshot, recovery_options, &pool, &stop_receiver)
        .await
        .unwrap()
        .is_none());

    // Emulate another restart and recover remaining chunks.
    let mut tree = create_tree_recovery(tree_path.clone(), L1BatchNumber(1)).await;
    assert_ne!(tree.root_hash().await, snapshot_recovery.l1_batch_root_hash);
    let (stop_sender, stop_receiver) = watch::channel(false);
    let recovery_options = RecoveryOptions {
        chunk_count,
        concurrency_limit: 1,
        events: Box::new(
            TestEventListener::new(usize::MAX, stop_sender).expect_recovered_chunks(3),
        ),
    };
    let tree = tree
        .recover(snapshot, recovery_options, &pool, &stop_receiver)
        .await
        .unwrap()
        .expect("Tree recovery unexpectedly aborted");
    assert_eq!(tree.root_hash(), snapshot_recovery.l1_batch_root_hash);
}

#[derive(Debug)]
enum RecoveryWorkflowCase {
    Stop,
    CreateBatch,
}

impl RecoveryWorkflowCase {
    const ALL: [Self; 2] = [Self::Stop, Self::CreateBatch];
}

#[test_casing(2, RecoveryWorkflowCase::ALL)]
#[tokio::test]
async fn entire_recovery_workflow(case: RecoveryWorkflowCase) {
    let pool = ConnectionPool::test_pool().await;
    // Emulate the recovered view of Postgres. Unlike with previous tests, we don't perform genesis.
    let snapshot_logs = gen_storage_logs(100..300, 1).pop().unwrap();
    let mut storage = pool.access_storage().await.unwrap();
    let snapshot_recovery = prepare_recovery_snapshot(&mut storage, 23, &snapshot_logs).await;

    let temp_dir = TempDir::new().expect("failed get temporary directory for RocksDB");
    let merkle_tree_config = MerkleTreeConfig {
        path: temp_dir.path().to_str().unwrap().to_owned(),
        ..MerkleTreeConfig::default()
    };
    let calculator_config = MetadataCalculatorConfig::for_main_node(
        &merkle_tree_config,
        &OperationsManagerConfig { delay_interval: 50 },
    );
    let mut calculator = MetadataCalculator::new(calculator_config, None).await;
    let (delay_sx, mut delay_rx) = mpsc::unbounded_channel();
    calculator.delayer.delay_notifier = delay_sx;

    let (stop_sender, stop_receiver) = watch::channel(false);
    let tree_reader = calculator.tree_reader();
    let calculator_task = tokio::spawn(calculator.run(pool.clone(), stop_receiver));

    match case {
        // Wait until the tree is fully initialized and stop the calculator.
        RecoveryWorkflowCase::Stop => {
            let tree_info = tree_reader.await.info().await;
            assert_eq!(tree_info.root_hash, snapshot_recovery.l1_batch_root_hash);
            assert_eq!(tree_info.leaf_count, 200);
            assert_eq!(
                tree_info.next_l1_batch_number,
                snapshot_recovery.l1_batch_number + 1
            );
        }

        // Emulate state keeper adding a new L1 batch to Postgres.
        RecoveryWorkflowCase::CreateBatch => {
            tree_reader.await;

            let mut storage = storage.start_transaction().await.unwrap();
            let mut new_logs = gen_storage_logs(500..600, 1).pop().unwrap();
            // Logs must be sorted by `log.key` to match their enum index assignment
            new_logs.sort_unstable_by_key(|log| log.key);

            extend_db_state_from_l1_batch(
                &mut storage,
                snapshot_recovery.l1_batch_number + 1,
                [new_logs.clone()],
            )
            .await;
            storage.commit().await.unwrap();

            // Wait until the inserted L1 batch is processed by the calculator.
            let new_root_hash = loop {
                let (next_l1_batch, root_hash) = delay_rx.recv().await.unwrap();
                if next_l1_batch == snapshot_recovery.l1_batch_number + 2 {
                    break root_hash;
                }
            };

            let all_tree_instructions: Vec<_> = snapshot_logs
                .iter()
                .chain(&new_logs)
                .enumerate()
                .map(|(i, log)| TreeInstruction::write(log.key, i as u64 + 1, log.value))
                .collect();
            let expected_new_root_hash =
                ZkSyncTree::process_genesis_batch(&all_tree_instructions).root_hash;
            assert_ne!(expected_new_root_hash, snapshot_recovery.l1_batch_root_hash);
            assert_eq!(new_root_hash, expected_new_root_hash);
        }
    }

    stop_sender.send_replace(true);
    calculator_task.await.expect("calculator panicked").unwrap();
<<<<<<< HEAD
}

/// Prepares a recovery snapshot without performing genesis.
async fn prepare_clean_recovery_snapshot(
    storage: &mut StorageProcessor<'_>,
    snapshot_logs: &[StorageLog],
) -> SnapshotRecoveryStatus {
    let written_keys: Vec<_> = snapshot_logs.iter().map(|log| log.key).collect();
    let tree_instructions: Vec<_> = snapshot_logs
        .iter()
        .enumerate()
        .map(|(i, log)| TreeInstruction::write(log.key, i as u64 + 1, log.value))
        .collect();
    let l1_batch_root_hash = ZkSyncTree::process_genesis_batch(&tree_instructions).root_hash;

    storage
        .protocol_versions_dal()
        .save_protocol_version_with_tx(ProtocolVersion::default())
        .await;
    // TODO (PLA-596): Don't insert L1 batches / miniblocks once the relevant foreign keys are removed
    let miniblock = create_miniblock(23);
    storage
        .blocks_dal()
        .insert_miniblock(&miniblock)
        .await
        .unwrap();
    let l1_batch = create_l1_batch(23);
    storage
        .blocks_dal()
        .insert_l1_batch(&l1_batch, &[], Default::default(), &[], &[], 0)
        .await
        .unwrap();

    storage
        .storage_logs_dedup_dal()
        .insert_initial_writes(l1_batch.number, &written_keys)
        .await;
    storage
        .storage_logs_dal()
        .insert_storage_logs(miniblock.number, &[(H256::zero(), snapshot_logs.to_vec())])
        .await;

    let snapshot_recovery = SnapshotRecoveryStatus {
        l1_batch_number: l1_batch.number,
        l1_batch_root_hash,
        miniblock_number: miniblock.number,
        miniblock_root_hash: H256::zero(), // not used
        last_finished_chunk_id: None,
        total_chunk_count: 100,
    };
    storage
        .snapshot_recovery_dal()
        .set_applied_snapshot_status(&snapshot_recovery)
        .await
        .unwrap();
    snapshot_recovery
=======
>>>>>>> d3796129
}<|MERGE_RESOLUTION|>--- conflicted
+++ resolved
@@ -12,11 +12,7 @@
 };
 use zksync_health_check::{CheckHealth, ReactiveHealthCheck};
 use zksync_merkle_tree::{domain::ZkSyncTree, TreeInstruction};
-<<<<<<< HEAD
-use zksync_types::{L1BatchNumber, L2ChainId, ProtocolVersion, StorageLog};
-=======
 use zksync_types::{L1BatchNumber, L2ChainId, StorageLog};
->>>>>>> d3796129
 use zksync_utils::h256_to_u256;
 
 use super::*;
@@ -30,11 +26,7 @@
         },
         MetadataCalculator, MetadataCalculatorConfig,
     },
-<<<<<<< HEAD
-    utils::testonly::{create_l1_batch, create_miniblock},
-=======
     utils::testonly::prepare_recovery_snapshot,
->>>>>>> d3796129
 };
 
 #[test]
@@ -359,63 +351,4 @@
 
     stop_sender.send_replace(true);
     calculator_task.await.expect("calculator panicked").unwrap();
-<<<<<<< HEAD
-}
-
-/// Prepares a recovery snapshot without performing genesis.
-async fn prepare_clean_recovery_snapshot(
-    storage: &mut StorageProcessor<'_>,
-    snapshot_logs: &[StorageLog],
-) -> SnapshotRecoveryStatus {
-    let written_keys: Vec<_> = snapshot_logs.iter().map(|log| log.key).collect();
-    let tree_instructions: Vec<_> = snapshot_logs
-        .iter()
-        .enumerate()
-        .map(|(i, log)| TreeInstruction::write(log.key, i as u64 + 1, log.value))
-        .collect();
-    let l1_batch_root_hash = ZkSyncTree::process_genesis_batch(&tree_instructions).root_hash;
-
-    storage
-        .protocol_versions_dal()
-        .save_protocol_version_with_tx(ProtocolVersion::default())
-        .await;
-    // TODO (PLA-596): Don't insert L1 batches / miniblocks once the relevant foreign keys are removed
-    let miniblock = create_miniblock(23);
-    storage
-        .blocks_dal()
-        .insert_miniblock(&miniblock)
-        .await
-        .unwrap();
-    let l1_batch = create_l1_batch(23);
-    storage
-        .blocks_dal()
-        .insert_l1_batch(&l1_batch, &[], Default::default(), &[], &[], 0)
-        .await
-        .unwrap();
-
-    storage
-        .storage_logs_dedup_dal()
-        .insert_initial_writes(l1_batch.number, &written_keys)
-        .await;
-    storage
-        .storage_logs_dal()
-        .insert_storage_logs(miniblock.number, &[(H256::zero(), snapshot_logs.to_vec())])
-        .await;
-
-    let snapshot_recovery = SnapshotRecoveryStatus {
-        l1_batch_number: l1_batch.number,
-        l1_batch_root_hash,
-        miniblock_number: miniblock.number,
-        miniblock_root_hash: H256::zero(), // not used
-        last_finished_chunk_id: None,
-        total_chunk_count: 100,
-    };
-    storage
-        .snapshot_recovery_dal()
-        .set_applied_snapshot_status(&snapshot_recovery)
-        .await
-        .unwrap();
-    snapshot_recovery
-=======
->>>>>>> d3796129
 }