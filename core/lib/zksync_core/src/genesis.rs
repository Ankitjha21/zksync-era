//! This module aims to provide a genesis setup for the zkSync Era network.
//! It initializes the Merkle tree with the basic setup (such as fields of special service accounts),
//! setups the required databases, and outputs the data required to initialize a smart contract.

use anyhow::Context as _;

use zksync_contracts::BaseSystemContracts;
use zksync_dal::StorageProcessor;
use zksync_merkle_tree::domain::ZkSyncTree;

use zksync_types::{
    block::DeployedContract,
    block::{legacy_miniblock_hash, BlockGasCount, L1BatchHeader, MiniblockHeader},
    commitment::{L1BatchCommitment, L1BatchMetadata},
    get_code_key, get_system_context_init_logs,
    protocol_version::{L1VerifierConfig, ProtocolVersion},
    tokens::{TokenInfo, TokenMetadata, ETHEREUM_ADDRESS},
    zkevm_test_harness::witness::sort_storage_access::sort_storage_access_queries,
    AccountTreeId, Address, L1BatchNumber, L2ChainId, LogQuery, MiniblockNumber, ProtocolVersionId,
    StorageKey, StorageLog, StorageLogKind, Timestamp, H256,
};
use zksync_utils::{be_words_to_bytes, h256_to_u256};
use zksync_utils::{bytecode::hash_bytecode, u256_to_h256};

use crate::metadata_calculator::L1BatchWithLogs;

#[derive(Debug, Clone)]
pub struct GenesisParams {
    pub first_validator: Address,
    pub protocol_version: ProtocolVersionId,
    pub base_system_contracts: BaseSystemContracts,
    pub system_contracts: Vec<DeployedContract>,
    pub first_verifier_address: Address,
    pub first_l1_verifier_config: L1VerifierConfig,
}

pub async fn ensure_genesis_state(
    storage: &mut StorageProcessor<'_>,
    zksync_chain_id: L2ChainId,
    genesis_params: &GenesisParams,
) -> anyhow::Result<H256> {
    let mut transaction = storage.start_transaction().await.unwrap();

    // return if genesis block was already processed
    if !transaction.blocks_dal().is_genesis_needed().await.unwrap() {
        tracing::debug!("genesis is not needed!");
        return transaction
            .blocks_dal()
            .get_l1_batch_state_root(L1BatchNumber(0))
            .await
            .unwrap()
            .context("genesis block hash is empty");
    }

    tracing::info!("running regenesis");
    let GenesisParams {
        first_validator,
        protocol_version,
        base_system_contracts,
        system_contracts,
        first_verifier_address,
        first_l1_verifier_config,
    } = genesis_params;

    let base_system_contracts_hashes = base_system_contracts.hashes();

    create_genesis_l1_batch(
        &mut transaction,
        *first_validator,
        zksync_chain_id,
        *protocol_version,
        base_system_contracts,
        system_contracts,
        *first_l1_verifier_config,
        *first_verifier_address,
    )
    .await;
    tracing::info!("chain_schema_genesis is complete");

    let storage_logs = L1BatchWithLogs::new(&mut transaction, L1BatchNumber(0)).await;
    let storage_logs = storage_logs.unwrap().storage_logs;
    let metadata = ZkSyncTree::process_genesis_batch(&storage_logs);
    let genesis_root_hash = metadata.root_hash;
    let rollup_last_leaf_index = metadata.leaf_count + 1;

    let block_commitment = L1BatchCommitment::new(
        vec![],
        rollup_last_leaf_index,
        genesis_root_hash,
        vec![],
        vec![],
        base_system_contracts_hashes.bootloader,
        base_system_contracts_hashes.default_aa,
        vec![],
        vec![],
        H256::zero(),
        H256::zero(),
    );

    save_genesis_l1_batch_metadata(
        &mut transaction,
        &block_commitment,
        genesis_root_hash,
        rollup_last_leaf_index,
    )
    .await;
    tracing::info!("operations_schema_genesis is complete");

    transaction.commit().await.unwrap();

    // We need to `println` this value because it will be used to initialize the smart contract.
    println!("CONTRACTS_GENESIS_ROOT={:?}", genesis_root_hash);
    println!(
        "CONTRACTS_GENESIS_BATCH_COMMITMENT={:?}",
        block_commitment.hash().commitment
    );
    println!(
        "CONTRACTS_GENESIS_ROLLUP_LEAF_INDEX={}",
        rollup_last_leaf_index
    );
    println!(
        "CHAIN_STATE_KEEPER_BOOTLOADER_HASH={:?}",
        base_system_contracts_hashes.bootloader
    );
    println!(
        "CHAIN_STATE_KEEPER_DEFAULT_AA_HASH={:?}",
        base_system_contracts_hashes.default_aa
    );

    Ok(genesis_root_hash)
}

// Default account and bootloader are not a regular system contracts
// they have never been actually deployed anywhere,
// They are the initial code that is fed into the VM upon its start.
// Both are rather parameters of a block and not system contracts.
// The code of the bootloader should not be deployed anywhere anywhere in the kernel space (i.e. addresses below 2^16)
// because in this case we will have to worry about protecting it.
async fn insert_base_system_contracts_to_factory_deps(
    storage: &mut StorageProcessor<'_>,
    contracts: &BaseSystemContracts,
) {
    let factory_deps = [&contracts.bootloader, &contracts.default_aa]
        .iter()
        .map(|c| (c.hash, be_words_to_bytes(&c.code)))
        .collect();

    storage
        .storage_dal()
        .insert_factory_deps(MiniblockNumber(0), &factory_deps)
        .await;
}

async fn insert_system_contracts(
    storage: &mut StorageProcessor<'_>,
    contracts: &[DeployedContract],
    chain_id: L2ChainId,
) {
    let system_context_init_logs = (H256::default(), get_system_context_init_logs(chain_id));

    let storage_logs: Vec<(H256, Vec<StorageLog>)> = contracts
        .iter()
        .map(|contract| {
            let hash = hash_bytecode(&contract.bytecode);
            let code_key = get_code_key(contract.account_id.address());

            (
                Default::default(),
                vec![StorageLog::new_write_log(code_key, hash)],
            )
        })
        .chain(Some(system_context_init_logs))
        .collect();

    let mut transaction = storage.start_transaction().await.unwrap();

    transaction
        .storage_logs_dal()
        .insert_storage_logs(MiniblockNumber(0), &storage_logs)
        .await;

    // we don't produce proof for the genesis block,
    // but we still need to populate the table
    // to have the correct initial state of the merkle tree
    let log_queries: Vec<LogQuery> = storage_logs
        .iter()
        .enumerate()
        .flat_map(|(tx_index, (_, storage_logs))| {
            storage_logs
                .iter()
                .enumerate()
                .map(move |(log_index, storage_log)| {
                    LogQuery {
                        // Monotonically increasing Timestamp. Normally it's generated by the VM, but we don't have a VM in the genesis block.
                        timestamp: Timestamp(((tx_index << 16) + log_index) as u32),
                        tx_number_in_block: tx_index as u16,
                        aux_byte: 0,
                        shard_id: 0,
                        address: *storage_log.key.address(),
                        key: h256_to_u256(*storage_log.key.key()),
                        read_value: h256_to_u256(H256::zero()),
                        written_value: h256_to_u256(storage_log.value),
                        rw_flag: storage_log.kind == StorageLogKind::Write,
                        rollback: false,
                        is_service: false,
                    }
                })
                .collect::<Vec<LogQuery>>()
        })
        .collect();

    let (_, deduped_log_queries) = sort_storage_access_queries(&log_queries);

    let (deduplicated_writes, protective_reads): (Vec<_>, Vec<_>) = deduped_log_queries
        .into_iter()
        .partition(|log_query| log_query.rw_flag);
    transaction
        .storage_logs_dedup_dal()
        .insert_protective_reads(L1BatchNumber(0), &protective_reads)
        .await;

    let written_storage_keys: Vec<_> = deduplicated_writes
        .iter()
        .map(|log| StorageKey::new(AccountTreeId::new(log.address), u256_to_h256(log.key)))
        .collect();
    transaction
        .storage_logs_dedup_dal()
        .insert_initial_writes(L1BatchNumber(0), &written_storage_keys)
        .await;

    transaction
        .storage_dal()
        .apply_storage_logs(&storage_logs)
        .await;

    let factory_deps = contracts
        .iter()
        .map(|c| (hash_bytecode(&c.bytecode), c.bytecode.clone()))
        .collect();
    transaction
        .storage_dal()
        .insert_factory_deps(MiniblockNumber(0), &factory_deps)
        .await;

    transaction.commit().await.unwrap();
}

#[allow(clippy::too_many_arguments)]
pub(crate) async fn create_genesis_l1_batch(
    storage: &mut StorageProcessor<'_>,
    first_validator_address: Address,
    chain_id: L2ChainId,
    protocol_version: ProtocolVersionId,
    base_system_contracts: &BaseSystemContracts,
    system_contracts: &[DeployedContract],
    l1_verifier_config: L1VerifierConfig,
    verifier_address: Address,
) {
    let version = ProtocolVersion {
        id: protocol_version,
        timestamp: 0,
        l1_verifier_config,
        base_system_contracts_hashes: base_system_contracts.hashes(),
        verifier_address,
        tx: None,
    };

    let mut genesis_l1_batch_header = L1BatchHeader::new(
        L1BatchNumber(0),
        0,
        first_validator_address,
        base_system_contracts.hashes(),
        ProtocolVersionId::latest(),
    );
    genesis_l1_batch_header.is_finished = true;

    let genesis_miniblock_header = MiniblockHeader {
        number: MiniblockNumber(0),
        timestamp: 0,
        hash: legacy_miniblock_hash(MiniblockNumber(0)),
        l1_tx_count: 0,
        l2_tx_count: 0,
        base_fee_per_gas: 0,
        l1_gas_price: 0,
        l2_fair_gas_price: 0,
        base_system_contracts_hashes: base_system_contracts.hashes(),
        protocol_version: Some(ProtocolVersionId::latest()),
        virtual_blocks: 0,
    };

    let mut transaction = storage.start_transaction().await.unwrap();

    transaction
        .protocol_versions_dal()
        .save_protocol_version_with_tx(version)
        .await;
    transaction
        .blocks_dal()
        .insert_l1_batch(&genesis_l1_batch_header, &[], BlockGasCount::default(), &[])
        .await
        .unwrap();
    transaction
        .blocks_dal()
        .insert_miniblock(&genesis_miniblock_header)
        .await
        .unwrap();
    transaction
        .blocks_dal()
        .mark_miniblocks_as_executed_in_l1_batch(L1BatchNumber(0))
        .await
        .unwrap();

    insert_base_system_contracts_to_factory_deps(&mut transaction, base_system_contracts).await;
    insert_system_contracts(&mut transaction, system_contracts, chain_id).await;

    add_eth_token(&mut transaction).await;

    transaction.commit().await.unwrap();
}

pub(crate) async fn add_eth_token(storage: &mut StorageProcessor<'_>) {
    let eth_token = TokenInfo {
        l1_address: ETHEREUM_ADDRESS,
        l2_address: ETHEREUM_ADDRESS,
        metadata: TokenMetadata {
            name: "Ether".to_string(),
            symbol: "ETH".to_string(),
            decimals: 18,
        },
    };

    let mut transaction = storage.start_transaction().await.unwrap();

    transaction
        .tokens_dal()
        .add_tokens(vec![eth_token.clone()])
        .await;
    transaction
        .tokens_dal()
        .update_well_known_l1_token(&ETHEREUM_ADDRESS, eth_token.metadata)
        .await;

    transaction.commit().await.unwrap();
}

pub(crate) async fn save_genesis_l1_batch_metadata(
    storage: &mut StorageProcessor<'_>,
    commitment: &L1BatchCommitment,
    genesis_root_hash: H256,
    rollup_last_leaf_index: u64,
) {
    let commitment_hash = commitment.hash();

    let metadata = L1BatchMetadata {
        root_hash: genesis_root_hash,
        rollup_last_leaf_index,
        merkle_root_hash: genesis_root_hash,
        initial_writes_compressed: vec![],
        repeated_writes_compressed: vec![],
        commitment: commitment_hash.commitment,
        l2_l1_messages_compressed: vec![],
        l2_l1_merkle_root: Default::default(),
        block_meta_params: commitment.meta_parameters(),
        aux_data_hash: commitment_hash.aux_output,
        meta_parameters_hash: commitment_hash.meta_parameters,
        pass_through_data_hash: commitment_hash.pass_through_data,
<<<<<<< HEAD
        state_diffs_compressed: vec![],
=======
        events_queue_commitment: None,
        bootloader_initial_content_commitment: None,
>>>>>>> 4010c7ea
    };
    storage
        .blocks_dal()
        .save_genesis_l1_batch_metadata(&metadata)
        .await
        .unwrap();
}

#[cfg(test)]
mod tests {
    use db_test_macro::db_test;
    use zksync_dal::ConnectionPool;
    use zksync_types::system_contracts::get_system_smart_contracts;

    use super::*;

    #[db_test]
    async fn running_genesis(pool: ConnectionPool) {
        let mut conn = pool.access_storage().await.unwrap();
        conn.blocks_dal().delete_genesis().await.unwrap();

        let params = GenesisParams {
            protocol_version: ProtocolVersionId::latest(),
            first_validator: Address::random(),
            base_system_contracts: BaseSystemContracts::load_from_disk(),
            system_contracts: get_system_smart_contracts(),
            first_l1_verifier_config: L1VerifierConfig::default(),
            first_verifier_address: Address::random(),
        };
        ensure_genesis_state(&mut conn, L2ChainId::from(270), &params)
            .await
            .unwrap();

        assert!(!conn.blocks_dal().is_genesis_needed().await.unwrap());
        let metadata = conn
            .blocks_dal()
            .get_l1_batch_metadata(L1BatchNumber(0))
            .await
            .unwrap();
        let root_hash = metadata.unwrap().metadata.root_hash;
        assert_ne!(root_hash, H256::zero());

        // Check that `ensure_genesis_state()` doesn't panic on repeated runs.
        ensure_genesis_state(&mut conn, L2ChainId::from(270), &params)
            .await
            .unwrap();
    }

    #[db_test]
    async fn running_genesis_with_big_chain_id(pool: ConnectionPool) {
        let mut conn: StorageProcessor<'_> = pool.access_storage().await.unwrap();
        conn.blocks_dal().delete_genesis().await.unwrap();

        let params = GenesisParams {
            protocol_version: ProtocolVersionId::latest(),
            first_validator: Address::random(),
            base_system_contracts: BaseSystemContracts::load_from_disk(),
            system_contracts: get_system_smart_contracts(),
            first_l1_verifier_config: L1VerifierConfig::default(),
            first_verifier_address: Address::random(),
        };
        ensure_genesis_state(&mut conn, L2ChainId::max(), &params)
            .await
            .unwrap();

        assert!(!conn.blocks_dal().is_genesis_needed().await.unwrap());
        let metadata = conn
            .blocks_dal()
            .get_l1_batch_metadata(L1BatchNumber(0))
            .await;
        let root_hash = metadata.unwrap().unwrap().metadata.root_hash;
        assert_ne!(root_hash, H256::zero());
    }
}<|MERGE_RESOLUTION|>--- conflicted
+++ resolved
@@ -364,12 +364,9 @@
         aux_data_hash: commitment_hash.aux_output,
         meta_parameters_hash: commitment_hash.meta_parameters,
         pass_through_data_hash: commitment_hash.pass_through_data,
-<<<<<<< HEAD
         state_diffs_compressed: vec![],
-=======
         events_queue_commitment: None,
         bootloader_initial_content_commitment: None,
->>>>>>> 4010c7ea
     };
     storage
         .blocks_dal()
