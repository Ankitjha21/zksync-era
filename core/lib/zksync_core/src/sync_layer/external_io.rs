--- conflicted
+++ resolved
@@ -3,7 +3,7 @@
 use anyhow::Context as _;
 use async_trait::async_trait;
 use multivm::interface::{FinishedL1Batch, L1BatchEnv, SystemEnv};
-use vm_utils::storage::wait_for_prev_l1_batch_params;
+use vm_utils::storage::{l1_batch_params, L1BatchParamsProvider};
 use zksync_contracts::{BaseSystemContracts, SystemContractCode};
 use zksync_dal::ConnectionPool;
 use zksync_types::{
@@ -22,7 +22,7 @@
     metrics::{BlockStage, APP_METRICS},
     state_keeper::{
         io::{
-            common::{l1_batch_params, poll_iters, IoCursor, L1BatchParamsProvider},
+            common::{load_pending_batch, poll_iters, IoCursor},
             MiniblockParams, MiniblockSealerHandle, PendingBatchData, StateKeeperIO,
         },
         metrics::KEEPER_METRICS,
@@ -105,7 +105,6 @@
         })
     }
 
-<<<<<<< HEAD
     fn update_miniblock_fields(&mut self, miniblock: &MiniblockUpdates) {
         assert_eq!(
             miniblock.number, self.current_miniblock_number.0,
@@ -117,15 +116,6 @@
             .set_local_block(self.current_miniblock_number);
         self.current_miniblock_number += 1;
         self.prev_miniblock_hash = miniblock.get_miniblock_hash();
-=======
-    async fn load_previous_l1_batch_hash(&self) -> U256 {
-        let mut storage = self.pool.access_storage_tagged("sync_layer").await.unwrap();
-        let wait_latency = KEEPER_METRICS.wait_for_prev_hash_time.start();
-        let (hash, _) =
-            wait_for_prev_l1_batch_params(&mut storage, self.current_l1_batch_number).await;
-        wait_latency.observe();
-        hash
->>>>>>> 0d2ba09c
     }
 
     async fn load_previous_l1_batch_hash(&self) -> H256 {
@@ -303,9 +293,9 @@
             pending_miniblock_header.set_protocol_version(sync_block.protocol_version);
         }
 
-        let data = self
+        let (system_env, l1_batch_env) = self
             .l1_batch_params_provider
-            .load_pending_batch(
+            .load_l1_batch_params(
                 &mut storage,
                 &pending_miniblock_header,
                 fee_account,
@@ -315,7 +305,16 @@
             .await
             .with_context(|| {
                 format!(
-                    "failed loading data for pending L1 batch #{}",
+                    "failed loading parameters for pending L1 batch #{}",
+                    self.current_l1_batch_number
+                )
+            })
+            .unwrap();
+        let data = load_pending_batch(&mut storage, system_env, l1_batch_env)
+            .await
+            .with_context(|| {
+                format!(
+                    "failed loading data for re-execution for pending L1 batch #{}",
                     self.current_l1_batch_number
                 )
             })
