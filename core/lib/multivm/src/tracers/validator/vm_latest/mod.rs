--- conflicted
+++ resolved
@@ -9,23 +9,9 @@
 };
 use zksync_utils::{h256_to_account_address, u256_to_account_address, u256_to_h256};
 
-<<<<<<< HEAD
-use crate::vm_latest::tracers::utils::{
-    computational_gas_price, get_calldata_page_via_abi, print_debug_if_needed, VmHook,
-};
-
-use crate::interface::{
-    traits::tracers::dyn_tracers::vm_1_4_1::DynTracer,
-    types::tracer::{TracerExecutionStatus, TracerExecutionStopReason},
-    Halt,
-};
-use crate::tracers::validator::{
-    types::{NewTrustedValidationItems, ValidationTracerMode},
-    {ValidationRoundResult, ValidationTracer},
-=======
 use crate::{
     interface::{
-        traits::tracers::dyn_tracers::vm_1_4_0::DynTracer,
+        traits::tracers::dyn_tracers::vm_1_4_1::DynTracer,
         types::tracer::{TracerExecutionStatus, TracerExecutionStopReason},
         Halt,
     },
@@ -40,7 +26,6 @@
         BootloaderState, SimpleMemory, VmTracer, ZkSyncVmState,
     },
     HistoryMode,
->>>>>>> 6c5dbb8b
 };
 
 impl<H: HistoryMode> ValidationTracer<H> {
