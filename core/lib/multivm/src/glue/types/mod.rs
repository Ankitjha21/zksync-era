//! Glue for the basic types that are used in the VM.
//! This is "internal" glue that generally converts the "latest" input type to the target
//! "VM" type (e.g. "latest" -> "vm_m5"), and then converts the "VM" output type to the
//! "latest" output type (e.g. "vm_m5" -> "latest").
//!
//! This "glue layer" is generally not visible outside of the crate.

mod vm;
mod zk_evm_1_3_1;
<<<<<<< HEAD
mod zk_evm_1_4_1;
mod zk_evm_1_5_0;
=======
mod zk_evm_1_3_3;
mod zk_evm_1_4_0;
mod zk_evm_1_4_1;
>>>>>>> 1c1f1315
<|MERGE_RESOLUTION|>--- conflicted
+++ resolved
@@ -7,11 +7,7 @@
 
 mod vm;
 mod zk_evm_1_3_1;
-<<<<<<< HEAD
-mod zk_evm_1_4_1;
-mod zk_evm_1_5_0;
-=======
 mod zk_evm_1_3_3;
 mod zk_evm_1_4_0;
 mod zk_evm_1_4_1;
->>>>>>> 1c1f1315
+mod zk_evm_1_5_0;