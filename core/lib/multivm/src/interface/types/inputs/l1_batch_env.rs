use zksync_types::{fee_model::BatchFeeInput, Address, L1BatchNumber, H256};

use super::L2BlockEnv;

<<<<<<< HEAD
/// Unique params for each L1 batch.
///
/// Eventually, most of these parameters (`l1_gas_price`, `fair_l2_gas_price`, `fee_account`,
/// `enforced_base_fee`) will be moved to [`L2BlockEnv`]. For now, the VM doesn't support changing
/// them in the middle of execution; that's why these params are specified here.
=======
/// Unique params for each batch
>>>>>>> d3796129
#[derive(Debug, Clone)]
pub struct L1BatchEnv {
    // If previous batch hash is None, then this is the first batch
    pub previous_batch_hash: Option<H256>,
    pub number: L1BatchNumber,
    pub timestamp: u64,

    /// The fee input into the batch. It contains information such as L1 gas price, L2 fair gas price, etc.
    pub fee_input: BatchFeeInput,
    pub fee_account: Address,
    pub enforced_base_fee: Option<u64>,
    pub first_l2_block: L2BlockEnv,
}<|MERGE_RESOLUTION|>--- conflicted
+++ resolved
@@ -2,15 +2,11 @@
 
 use super::L2BlockEnv;
 
-<<<<<<< HEAD
 /// Unique params for each L1 batch.
 ///
 /// Eventually, most of these parameters (`l1_gas_price`, `fair_l2_gas_price`, `fee_account`,
 /// `enforced_base_fee`) will be moved to [`L2BlockEnv`]. For now, the VM doesn't support changing
 /// them in the middle of execution; that's why these params are specified here.
-=======
-/// Unique params for each batch
->>>>>>> d3796129
 #[derive(Debug, Clone)]
 pub struct L1BatchEnv {
     // If previous batch hash is None, then this is the first batch
